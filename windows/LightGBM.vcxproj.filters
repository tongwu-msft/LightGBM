--- conflicted
+++ resolved
@@ -323,13 +323,10 @@
     <ClCompile Include="..\src\io\train_share_states.cpp">
       <Filter>src\io</Filter>
     </ClCompile>
-<<<<<<< HEAD
     <ClCompile Include="..\src\io\ctr_provider.cpp">
       <Filter>src\io</Filter>
-=======
     <ClCompile Include="..\src\treelearner\linear_tree_learner.cpp">
       <Filter>src\treelearner</Filter>
->>>>>>> d6f6abf6
     </ClCompile>
   </ItemGroup>
 </Project>