--- conflicted
+++ resolved
@@ -252,94 +252,6 @@
   bool init_score_load_from_file_;
 };
 
-<<<<<<< HEAD
-=======
-
-/*! \brief Interface for Parser */
-class Parser {
- public:
-  typedef const char* (*AtofFunc)(const char* p, double* out);
-
-  /*! \brief Default constructor */
-  Parser() {}
-
-  /*!
-  * \brief Constructor for customized parser. The constructor accepts content not path because need to save/load the config along with model string
-  */
-  explicit Parser(std::string) {}
-
-  /*! \brief virtual destructor */
-  virtual ~Parser() {}
-
-  /*!
-  * \brief Parse one line with label
-  * \param str One line record, string format, should end with '\0'
-  * \param out_features Output columns, store in (column_idx, values)
-  * \param out_label Label will store to this if exists
-  */
-  virtual void ParseOneLine(const char* str,
-                            std::vector<std::pair<int, double>>* out_features, double* out_label) const = 0;
-
-  virtual int NumFeatures() const = 0;
-
-  /*!
-  * \brief Create an object of parser, will auto choose the format depend on file
-  * \param filename One Filename of data
-  * \param header whether input file contains header
-  * \param num_features Pass num_features of this data file if you know, <=0 means don't know
-  * \param label_idx index of label column
-  * \param precise_float_parser using precise floating point number parsing if true
-  * \return Object of parser
-  */
-  static Parser* CreateParser(const char* filename, bool header, int num_features, int label_idx, bool precise_float_parser);
-
-  /*!
-  * \brief Create an object of parser, could use customized parser, or auto choose the format depend on file
-  * \param filename One Filename of data
-  * \param header whether input file contains header
-  * \param num_features Pass num_features of this data file if you know, <=0 means don't know
-  * \param label_idx index of label column
-  * \param precise_float_parser using precise floating point number parsing if true
-  * \param parser_config_str Customized parser config content
-  * \return Object of parser
-  */
-  static Parser* CreateParser(const char* filename, bool header, int num_features, int label_idx, bool precise_float_parser,
-                              std::string parser_config_str);
-
-  /*!
-  * \brief Generate parser config str used for custom parser initialization, may save values of label id and header
-  * \param filename One Filename of data
-  * \param parser_config_filename One Filename of parser config
-  * \param header whether input file contains header
-  * \param label_idx index of label column
-  * \return Parser config str
-  */
-  static std::string GenerateParserConfigStr(const char* filename, const char* parser_config_filename, bool header, int label_idx);
-};
-
-/*! \brief Interface for parser factory, used by customized parser */
-class ParserFactory {
- private:
-  ParserFactory() {}
-  std::map<std::string, std::function<Parser*(std::string)>> object_map_;
-
- public:
-  ~ParserFactory() {}
-  static ParserFactory& getInstance();
-  void Register(std::string class_name, std::function<Parser*(std::string)> objc);
-  Parser* getObject(std::string class_name, std::string config_str);
-};
-
-/*! \brief Interface for parser reflector, used by customized parser */
-class ParserReflector {
- public:
-  ParserReflector(std::string class_name, std::function<Parser*(std::string)> objc) {
-    ParserFactory::getInstance().Register(class_name, objc);
-  }
-  virtual ~ParserReflector() {}
-};
-
->>>>>>> b0137deb
 /*! \brief The main class of data set,
 *          which are used to training or validation
 */
