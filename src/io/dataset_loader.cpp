/*!
 * Copyright (c) 2016 Microsoft Corporation. All rights reserved.
 * Licensed under the MIT License. See LICENSE file in the project root for license information.
 */
#include <LightGBM/dataset_loader.h>

#include <LightGBM/network.h>
#include <LightGBM/utils/array_args.h>
#include <LightGBM/utils/common.h>
#include <LightGBM/utils/json11.h>
#include <LightGBM/utils/log.h>
#include <LightGBM/utils/openmp_wrapper.h>

#include <chrono>
#include <fstream>

namespace LightGBM {

using json11::Json;

DatasetLoader::DatasetLoader(Config* io_config, const PredictFunction& predict_fun, int num_class, const char* filename)
  :config_(*io_config), random_(config_.data_random_seed), predict_fun_(predict_fun), num_class_(num_class) {
  label_idx_ = 0;
  weight_idx_ = NO_SPECIFIC;
  group_idx_ = NO_SPECIFIC;
  SetHeader(filename);
  store_raw_ = false;
  if (io_config->linear_tree) {
    store_raw_ = true;
  }
}

DatasetLoader::~DatasetLoader() {
}

void DatasetLoader::SetHeader(const char* filename) {
  std::unordered_map<std::string, int> name2idx;
  std::string name_prefix("name:");
  if (filename != nullptr && Parser::CheckCanLoadFromBin(filename) == "") {
    TextReader<data_size_t> text_reader(filename, config_.header);

    // get column names
    if (config_.header) {
      std::string first_line = text_reader.first_line();
      feature_names_ = Common::Split(first_line.c_str(), "\t,");
    } else if (!config_.parser_config_file.empty()) {
      // support to get header from parser config, so could utilize following label name to id mapping logic.
      TextReader<data_size_t> parser_config_reader(config_.parser_config_file.c_str(), false);
      parser_config_reader.ReadAllLines();
      std::string parser_config_str = parser_config_reader.JoinedLines();
      if (!parser_config_str.empty()) {
        std::string header_in_parser_config = Common::GetFromParserConfig(parser_config_str, "header");
        if (!header_in_parser_config.empty()) {
          Log::Info("Get raw column names from parser config.");
          feature_names_ = Common::Split(header_in_parser_config.c_str(), "\t,");
        }
      }
    }

    // load label idx first
    if (config_.label_column.size() > 0) {
      if (Common::StartsWith(config_.label_column, name_prefix)) {
        std::string name = config_.label_column.substr(name_prefix.size());
        label_idx_ = -1;
        for (int i = 0; i < static_cast<int>(feature_names_.size()); ++i) {
          if (name == feature_names_[i]) {
            label_idx_ = i;
            break;
          }
        }
        if (label_idx_ >= 0) {
          Log::Info("Using column %s as label", name.c_str());
        } else {
          Log::Fatal("Could not find label column %s in data file \n"
                     "or data file doesn't contain header", name.c_str());
        }
      } else {
        if (!Common::AtoiAndCheck(config_.label_column.c_str(), &label_idx_)) {
          Log::Fatal("label_column is not a number,\n"
                     "if you want to use a column name,\n"
                     "please add the prefix \"name:\" to the column name");
        }
        Log::Info("Using column number %d as label", label_idx_);
      }
    }

    if (!config_.parser_config_file.empty()) {
      // if parser config file exists, feature names may be changed after customized parser applied.
      // clear here so could use default filled feature names during dataset construction.
      // may improve by saving real feature names defined in parser in the future.
      if (!feature_names_.empty()) {
        feature_names_.clear();
      }
    }

    if (!feature_names_.empty()) {
      // erase label column name
      feature_names_.erase(feature_names_.begin() + label_idx_);
      for (size_t i = 0; i < feature_names_.size(); ++i) {
        name2idx[feature_names_[i]] = static_cast<int>(i);
      }
    }

    // load ignore columns
    if (config_.ignore_column.size() > 0) {
      if (Common::StartsWith(config_.ignore_column, name_prefix)) {
        std::string names = config_.ignore_column.substr(name_prefix.size());
        for (auto name : Common::Split(names.c_str(), ',')) {
          if (name2idx.count(name) > 0) {
            int tmp = name2idx[name];
            ignore_features_.emplace(tmp);
          } else {
            Log::Fatal("Could not find ignore column %s in data file", name.c_str());
          }
        }
      } else {
        for (auto token : Common::Split(config_.ignore_column.c_str(), ',')) {
          int tmp = 0;
          if (!Common::AtoiAndCheck(token.c_str(), &tmp)) {
            Log::Fatal("ignore_column is not a number,\n"
                       "if you want to use a column name,\n"
                       "please add the prefix \"name:\" to the column name");
          }
          ignore_features_.emplace(tmp);
        }
      }
    }
    // load weight idx
    if (config_.weight_column.size() > 0) {
      if (Common::StartsWith(config_.weight_column, name_prefix)) {
        std::string name = config_.weight_column.substr(name_prefix.size());
        if (name2idx.count(name) > 0) {
          weight_idx_ = name2idx[name];
          Log::Info("Using column %s as weight", name.c_str());
        } else {
          Log::Fatal("Could not find weight column %s in data file", name.c_str());
        }
      } else {
        if (!Common::AtoiAndCheck(config_.weight_column.c_str(), &weight_idx_)) {
          Log::Fatal("weight_column is not a number,\n"
                     "if you want to use a column name,\n"
                     "please add the prefix \"name:\" to the column name");
        }
        Log::Info("Using column number %d as weight", weight_idx_);
      }
      ignore_features_.emplace(weight_idx_);
    }
    // load group idx
    if (config_.group_column.size() > 0) {
      if (Common::StartsWith(config_.group_column, name_prefix)) {
        std::string name = config_.group_column.substr(name_prefix.size());
        if (name2idx.count(name) > 0) {
          group_idx_ = name2idx[name];
          Log::Info("Using column %s as group/query id", name.c_str());
        } else {
          Log::Fatal("Could not find group/query column %s in data file", name.c_str());
        }
      } else {
        if (!Common::AtoiAndCheck(config_.group_column.c_str(), &group_idx_)) {
          Log::Fatal("group_column is not a number,\n"
                     "if you want to use a column name,\n"
                     "please add the prefix \"name:\" to the column name");
        }
        Log::Info("Using column number %d as group/query id", group_idx_);
      }
      ignore_features_.emplace(group_idx_);
    }
  }
  if (config_.categorical_feature.size() > 0) {
    if (Common::StartsWith(config_.categorical_feature, name_prefix)) {
      std::string names = config_.categorical_feature.substr(name_prefix.size());
      for (auto name : Common::Split(names.c_str(), ',')) {
        if (name2idx.count(name) > 0) {
          int tmp = name2idx[name];
          categorical_features_.emplace(tmp);
        } else {
          Log::Fatal("Could not find categorical_feature %s in data file", name.c_str());
        }
      }
    } else {
      for (auto token : Common::Split(config_.categorical_feature.c_str(), ',')) {
        int tmp = 0;
        if (!Common::AtoiAndCheck(token.c_str(), &tmp)) {
          Log::Fatal("categorical_feature is not a number,\n"
                     "if you want to use a column name,\n"
                     "please add the prefix \"name:\" to the column name");
        }
        categorical_features_.emplace(tmp);
      }
    }
  }
}

void CheckSampleSize(size_t sample_cnt, size_t num_data) {
  if (static_cast<double>(sample_cnt) / num_data < 0.2f &&
      sample_cnt < 100000) {
    Log::Warning(
        "Using too small ``bin_construct_sample_cnt`` may encounter "
        "unexpected "
        "errors and poor accuracy.");
  }
}

Dataset* DatasetLoader::LoadFromFile(const char* filename, int rank, int num_machines,
  CategoryEncodingProvider* category_encoding_provider) {
  // don't support query id in data file when using distributed training
  if (num_machines > 1 && !config_.pre_partition) {
    if (group_idx_ > 0) {
      Log::Fatal("Using a query id without pre-partitioning the data file is not supported for distributed training.\n"
                 "Please use an additional query file or pre-partition the data");
    }
  }
  auto dataset = std::unique_ptr<Dataset>(new Dataset());
  if (store_raw_) {
    dataset->SetHasRaw(true);
  }
  data_size_t num_global_data = 0;
  std::vector<data_size_t> used_data_indices;

  auto bin_filename = Parser::CheckCanLoadFromBin(filename);
  bool is_load_from_binary = false;

  if (bin_filename.size() == 0) {
    dataset->parser_config_str_ = Parser::GenerateParserConfigStr(filename, config_.parser_config_file.c_str(), config_.header, label_idx_);
    auto parser = std::unique_ptr<Parser>(Parser::CreateParser(filename, config_.header, 0, label_idx_,
                                                               config_.precise_float_parser, dataset->parser_config_str_));
    if (parser == nullptr) {
      Log::Fatal("Could not recognize data format of %s", filename);
    }
    dataset->data_filename_ = filename;
    dataset->label_idx_ = label_idx_;
    dataset->metadata_.Init(filename);
    if (!config_.two_round) {
      // read data to memory
      if (category_encoding_provider != nullptr) {
        category_encoding_provider->InitFromParser(&config_, parser.release(), num_machines, &categorical_features_);
      }
      auto text_data = LoadTextDataToMemory(filename, dataset->metadata_, rank, num_machines,
        &num_global_data, &used_data_indices, category_encoding_provider);
      if (category_encoding_provider != nullptr) {
        Parser* parser_ptr = category_encoding_provider->FinishProcess(num_machines, &config_);
        if (category_encoding_provider->GetNumCatConverters() == 0) {
          category_encoding_provider = nullptr;
          parser.reset(parser_ptr);
        } else {
          parser.reset(new CategoryEncodingParser(parser_ptr, category_encoding_provider, false));
        }
      }
      dataset->num_data_ = static_cast<data_size_t>(text_data.size());
      // sample data
      std::vector<std::string> sample_data;
      std::vector<data_size_t> sampled_indices;
      if (category_encoding_provider == nullptr) {
        sample_data = SampleTextDataFromMemory<false>(text_data, &sampled_indices);
      } else {
        sample_data = SampleTextDataFromMemory<true>(text_data, &sampled_indices);
        if (category_encoding_provider != nullptr) {
          category_encoding_provider->ExtendFeatureNames(&feature_names_);
        }
      }
      CheckSampleSize(sample_data.size(),
                      static_cast<size_t>(dataset->num_data_));
      // construct feature bin mappers
      ConstructBinMappersFromTextData(rank, num_machines, sample_data, parser.get(), dataset.get(), sampled_indices);
      if (dataset->has_raw()) {
        dataset->ResizeRaw(dataset->num_data_);
      }
      // initialize label
      dataset->metadata_.Init(dataset->num_data_, weight_idx_, group_idx_);
      // extract features
      ExtractFeaturesFromMemory(&text_data, parser.get(), dataset.get());
      text_data.clear();
    } else {
      // sample data from file
      std::vector<std::string> sample_data;
      std::vector<data_size_t> sampled_indices;
      if (category_encoding_provider != nullptr) {
        category_encoding_provider->InitFromParser(&config_, parser.release(), num_machines, &categorical_features_);
      }
      sample_data = SampleTextDataFromFile(filename, dataset->metadata_, rank, num_machines,
        &num_global_data, &used_data_indices, &sampled_indices, category_encoding_provider);
      if (category_encoding_provider != nullptr) {
        Parser* parser_ptr = category_encoding_provider->FinishProcess(num_machines, &config_);
        if (category_encoding_provider->GetNumCatConverters() == 0) {
          category_encoding_provider = nullptr;
          parser.reset(parser_ptr);
        } else {
          parser.reset(new CategoryEncodingParser(parser_ptr, category_encoding_provider, false));
        }
      }
      if (used_data_indices.size() > 0) {
        dataset->num_data_ = static_cast<data_size_t>(used_data_indices.size());
      } else {
        dataset->num_data_ = num_global_data;
      }
      CheckSampleSize(sample_data.size(),
                      static_cast<size_t>(dataset->num_data_));
      // construct feature bin mappers
      ConstructBinMappersFromTextData(rank, num_machines, sample_data, parser.get(), dataset.get(), sampled_indices);
      if (dataset->has_raw()) {
        dataset->ResizeRaw(dataset->num_data_);
      }
      // initialize label
      dataset->metadata_.Init(dataset->num_data_, weight_idx_, group_idx_);
      Log::Info("Making second pass...");
      // extract features
      ExtractFeaturesFromFile(filename, parser.get(), used_data_indices, dataset.get());
    }
    if (category_encoding_provider != nullptr) {
      dataset->SetCategoryEncodingProvider(CategoryEncodingProvider::RecoverFromModelString(category_encoding_provider->DumpToString()));
    }
  } else {
    // load data from binary file
    is_load_from_binary = true;
    Log::Info("Load from binary file %s", bin_filename.c_str());
    dataset.reset(LoadFromBinFile(filename, bin_filename.c_str(), rank, num_machines, &num_global_data, &used_data_indices));
  }
  // check meta data
  dataset->metadata_.CheckOrPartition(num_global_data, used_data_indices);
  // need to check training data

  CheckDataset(dataset.get(), is_load_from_binary);


  return dataset.release();
}

Dataset* DatasetLoader::LoadFromFileAlignWithOtherDataset(const char* filename, const Dataset* train_data) {
  data_size_t num_global_data = 0;
  std::vector<data_size_t> used_data_indices;
  auto dataset = std::unique_ptr<Dataset>(new Dataset());
  auto bin_filename = Parser::CheckCanLoadFromBin(filename);
  const CategoryEncodingProvider* category_encoding_provider = train_data->category_encoding_provider();
  if (store_raw_) {
    dataset->SetHasRaw(true);
  }
  if (bin_filename.size() == 0) {
    auto parser = std::unique_ptr<Parser>(Parser::CreateParser(filename, config_.header, 0, label_idx_,
                                                               config_.precise_float_parser, dataset->parser_config_str_));
    if (parser == nullptr) {
      Log::Fatal("Could not recognize data format of %s", filename);
    }
    if (category_encoding_provider != nullptr) {
      std::unique_ptr<Parser> inner_parser(nullptr);
      inner_parser.reset(parser.release());
      parser.reset(new CategoryEncodingParser(inner_parser.release(), category_encoding_provider, true));
    }
    dataset->data_filename_ = filename;
    dataset->label_idx_ = label_idx_;
    dataset->metadata_.Init(filename);
    if (!config_.two_round) {
      // read data in memory
      auto text_data = LoadTextDataToMemory(filename, dataset->metadata_, 0, 1, &num_global_data, &used_data_indices, nullptr);
      dataset->num_data_ = static_cast<data_size_t>(text_data.size());
      // initialize label
      dataset->metadata_.Init(dataset->num_data_, weight_idx_, group_idx_);
      dataset->CreateValid(train_data);
      if (dataset->has_raw()) {
        dataset->ResizeRaw(dataset->num_data_);
      }
      // extract features
      ExtractFeaturesFromMemory(&text_data, parser.get(), dataset.get());
      text_data.clear();
    } else {
      TextReader<data_size_t> text_reader(filename, config_.header);
      // Get number of lines of data file
      dataset->num_data_ = static_cast<data_size_t>(text_reader.CountLine());
      num_global_data = dataset->num_data_;
      // initialize label
      dataset->metadata_.Init(dataset->num_data_, weight_idx_, group_idx_);
      dataset->CreateValid(train_data);
      if (dataset->has_raw()) {
        dataset->ResizeRaw(dataset->num_data_);
      }
      // extract features
      ExtractFeaturesFromFile(filename, parser.get(), used_data_indices, dataset.get());
    }
  } else {
    // load data from binary file
    dataset.reset(LoadFromBinFile(filename, bin_filename.c_str(), 0, 1, &num_global_data, &used_data_indices));
  }
  // not need to check validation data
  // check meta data
  dataset->metadata_.CheckOrPartition(num_global_data, used_data_indices);
  return dataset.release();
}

Dataset* DatasetLoader::LoadFromBinFile(const char* data_filename, const char* bin_filename,
                                        int rank, int num_machines, int* num_global_data,
                                        std::vector<data_size_t>* used_data_indices) {
  auto dataset = std::unique_ptr<Dataset>(new Dataset());
  auto reader = VirtualFileReader::Make(bin_filename);
  dataset->data_filename_ = data_filename;
  if (!reader->Init()) {
    Log::Fatal("Could not read binary data from %s", bin_filename);
  }

  // buffer to read binary file
  size_t buffer_size = 16 * 1024 * 1024;
  auto buffer = std::vector<char>(buffer_size);

  // check token
  size_t size_of_token = std::strlen(Parser::binary_file_token);
  size_t read_cnt = reader->Read(
      buffer.data(),
      VirtualFileWriter::AlignedSize(sizeof(char) * size_of_token));
  if (read_cnt < sizeof(char) * size_of_token) {
    Log::Fatal("Binary file error: token has the wrong size");
  }
  if (std::string(buffer.data()) != std::string(Parser::binary_file_token)) {
    Log::Fatal("Input file is not LightGBM binary file");
  }

  // read size of header
  read_cnt = reader->Read(buffer.data(), sizeof(size_t));

  if (read_cnt != sizeof(size_t)) {
    Log::Fatal("Binary file error: header has the wrong size");
  }

  size_t size_of_head = *(reinterpret_cast<size_t*>(buffer.data()));

  // re-allocmate space if not enough
  if (size_of_head > buffer_size) {
    buffer_size = size_of_head;
    buffer.resize(buffer_size);
  }
  // read header
  read_cnt = reader->Read(buffer.data(), size_of_head);

  if (read_cnt != size_of_head) {
    Log::Fatal("Binary file error: header is incorrect");
  }
  // get header
  const char* mem_ptr = buffer.data();
  dataset->num_data_ = *(reinterpret_cast<const data_size_t*>(mem_ptr));
  mem_ptr += VirtualFileWriter::AlignedSize(sizeof(dataset->num_data_));
  dataset->num_features_ = *(reinterpret_cast<const int*>(mem_ptr));
  mem_ptr += VirtualFileWriter::AlignedSize(sizeof(dataset->num_features_));
  dataset->num_total_features_ = *(reinterpret_cast<const int*>(mem_ptr));
  mem_ptr +=
      VirtualFileWriter::AlignedSize(sizeof(dataset->num_total_features_));
  dataset->label_idx_ = *(reinterpret_cast<const int*>(mem_ptr));
  mem_ptr += VirtualFileWriter::AlignedSize(sizeof(dataset->label_idx_));
  dataset->max_bin_ = *(reinterpret_cast<const int*>(mem_ptr));
  mem_ptr += VirtualFileWriter::AlignedSize(sizeof(dataset->max_bin_));
  dataset->bin_construct_sample_cnt_ = *(reinterpret_cast<const int*>(mem_ptr));
  mem_ptr += VirtualFileWriter::AlignedSize(
      sizeof(dataset->bin_construct_sample_cnt_));
  dataset->min_data_in_bin_ = *(reinterpret_cast<const int*>(mem_ptr));
  mem_ptr += VirtualFileWriter::AlignedSize(sizeof(dataset->min_data_in_bin_));
  dataset->use_missing_ = *(reinterpret_cast<const bool*>(mem_ptr));
  mem_ptr += VirtualFileWriter::AlignedSize(sizeof(dataset->use_missing_));
  dataset->zero_as_missing_ = *(reinterpret_cast<const bool*>(mem_ptr));
  mem_ptr += VirtualFileWriter::AlignedSize(sizeof(dataset->zero_as_missing_));
  dataset->has_raw_ = *(reinterpret_cast<const bool*>(mem_ptr));
  mem_ptr += VirtualFileWriter::AlignedSize(sizeof(dataset->has_raw_));
  const int* tmp_feature_map = reinterpret_cast<const int*>(mem_ptr);
  dataset->used_feature_map_.clear();
  for (int i = 0; i < dataset->num_total_features_; ++i) {
    dataset->used_feature_map_.push_back(tmp_feature_map[i]);
  }
  mem_ptr += VirtualFileWriter::AlignedSize(sizeof(int) *
                                            dataset->num_total_features_);
  // num_groups
  dataset->num_groups_ = *(reinterpret_cast<const int*>(mem_ptr));
  mem_ptr += VirtualFileWriter::AlignedSize(sizeof(dataset->num_groups_));
  // real_feature_idx_
  const int* tmp_ptr_real_feature_idx_ = reinterpret_cast<const int*>(mem_ptr);
  dataset->real_feature_idx_.clear();
  for (int i = 0; i < dataset->num_features_; ++i) {
    dataset->real_feature_idx_.push_back(tmp_ptr_real_feature_idx_[i]);
  }
  mem_ptr +=
      VirtualFileWriter::AlignedSize(sizeof(int) * dataset->num_features_);
  // feature2group
  const int* tmp_ptr_feature2group = reinterpret_cast<const int*>(mem_ptr);
  dataset->feature2group_.clear();
  for (int i = 0; i < dataset->num_features_; ++i) {
    dataset->feature2group_.push_back(tmp_ptr_feature2group[i]);
  }
  mem_ptr +=
      VirtualFileWriter::AlignedSize(sizeof(int) * dataset->num_features_);
  // feature2subfeature
  const int* tmp_ptr_feature2subfeature = reinterpret_cast<const int*>(mem_ptr);
  dataset->feature2subfeature_.clear();
  for (int i = 0; i < dataset->num_features_; ++i) {
    dataset->feature2subfeature_.push_back(tmp_ptr_feature2subfeature[i]);
  }
  mem_ptr +=
      VirtualFileWriter::AlignedSize(sizeof(int) * dataset->num_features_);
  // group_bin_boundaries
  const uint64_t* tmp_ptr_group_bin_boundaries = reinterpret_cast<const uint64_t*>(mem_ptr);
  dataset->group_bin_boundaries_.clear();
  for (int i = 0; i < dataset->num_groups_ + 1; ++i) {
    dataset->group_bin_boundaries_.push_back(tmp_ptr_group_bin_boundaries[i]);
  }
  mem_ptr += sizeof(uint64_t) * (dataset->num_groups_ + 1);

  // group_feature_start_
  const int* tmp_ptr_group_feature_start = reinterpret_cast<const int*>(mem_ptr);
  dataset->group_feature_start_.clear();
  for (int i = 0; i < dataset->num_groups_; ++i) {
    dataset->group_feature_start_.push_back(tmp_ptr_group_feature_start[i]);
  }
  mem_ptr +=
      VirtualFileWriter::AlignedSize(sizeof(int) * (dataset->num_groups_));

  // group_feature_cnt_
  const int* tmp_ptr_group_feature_cnt = reinterpret_cast<const int*>(mem_ptr);
  dataset->group_feature_cnt_.clear();
  for (int i = 0; i < dataset->num_groups_; ++i) {
    dataset->group_feature_cnt_.push_back(tmp_ptr_group_feature_cnt[i]);
  }
  mem_ptr +=
      VirtualFileWriter::AlignedSize(sizeof(int) * (dataset->num_groups_));

  if (!config_.max_bin_by_feature.empty()) {
    CHECK_EQ(static_cast<size_t>(dataset->num_total_features_), config_.max_bin_by_feature.size());
    CHECK_GT(*(std::min_element(config_.max_bin_by_feature.begin(), config_.max_bin_by_feature.end())), 1);
    dataset->max_bin_by_feature_.resize(dataset->num_total_features_);
    dataset->max_bin_by_feature_.assign(config_.max_bin_by_feature.begin(), config_.max_bin_by_feature.end());
  } else {
    const int32_t* tmp_ptr_max_bin_by_feature = reinterpret_cast<const int32_t*>(mem_ptr);
    dataset->max_bin_by_feature_.clear();
    for (int i = 0; i < dataset->num_total_features_; ++i) {
      dataset->max_bin_by_feature_.push_back(tmp_ptr_max_bin_by_feature[i]);
    }
  }
  mem_ptr += VirtualFileWriter::AlignedSize(sizeof(int32_t) *
                                            (dataset->num_total_features_));
  if (ArrayArgs<int32_t>::CheckAll(dataset->max_bin_by_feature_, -1)) {
    dataset->max_bin_by_feature_.clear();
  }

  // get feature names
  dataset->feature_names_.clear();
  // write feature names
  for (int i = 0; i < dataset->num_total_features_; ++i) {
    int str_len = *(reinterpret_cast<const int*>(mem_ptr));
    mem_ptr += VirtualFileWriter::AlignedSize(sizeof(int));
    std::stringstream str_buf;
    auto tmp_arr = reinterpret_cast<const char*>(mem_ptr);
    for (int j = 0; j < str_len; ++j) {
      char tmp_char = tmp_arr[j];
      str_buf << tmp_char;
    }
    mem_ptr += VirtualFileWriter::AlignedSize(sizeof(char) * str_len);
    dataset->feature_names_.emplace_back(str_buf.str());
  }
  // get forced_bin_bounds_
  dataset->forced_bin_bounds_ = std::vector<std::vector<double>>(dataset->num_total_features_, std::vector<double>());
  for (int i = 0; i < dataset->num_total_features_; ++i) {
    int num_bounds = *(reinterpret_cast<const int*>(mem_ptr));
    mem_ptr += VirtualFileWriter::AlignedSize(sizeof(int));
    dataset->forced_bin_bounds_[i] = std::vector<double>();
    const double* tmp_ptr_forced_bounds =
        reinterpret_cast<const double*>(mem_ptr);
    for (int j = 0; j < num_bounds; ++j) {
      double bound = tmp_ptr_forced_bounds[j];
      dataset->forced_bin_bounds_[i].push_back(bound);
    }
    mem_ptr += num_bounds * sizeof(double);
  }

  // read size of meta data
  read_cnt = reader->Read(buffer.data(), sizeof(size_t));

  if (read_cnt != sizeof(size_t)) {
    Log::Fatal("Binary file error: meta data has the wrong size");
  }

  size_t size_of_metadata = *(reinterpret_cast<size_t*>(buffer.data()));

  // re-allocate space if not enough
  if (size_of_metadata > buffer_size) {
    buffer_size = size_of_metadata;
    buffer.resize(buffer_size);
  }
  //  read meta data
  read_cnt = reader->Read(buffer.data(), size_of_metadata);

  if (read_cnt != size_of_metadata) {
    Log::Fatal("Binary file error: meta data is incorrect");
  }
  // load meta data
  dataset->metadata_.LoadFromMemory(buffer.data());

  *num_global_data = dataset->num_data_;
  used_data_indices->clear();
  // sample local used data if need to partition
  if (num_machines > 1 && !config_.pre_partition) {
    const data_size_t* query_boundaries = dataset->metadata_.query_boundaries();
    if (query_boundaries == nullptr) {
      // if not contain query file, minimal sample unit is one record
      for (data_size_t i = 0; i < dataset->num_data_; ++i) {
        if (random_.NextShort(0, num_machines) == rank) {
          used_data_indices->push_back(i);
        }
      }
    } else {
      // if contain query file, minimal sample unit is one query
      data_size_t num_queries = dataset->metadata_.num_queries();
      data_size_t qid = -1;
      bool is_query_used = false;
      for (data_size_t i = 0; i < dataset->num_data_; ++i) {
        if (qid >= num_queries) {
          Log::Fatal("Current query exceeds the range of the query file,\n"
                     "please ensure the query file is correct");
        }
        if (i >= query_boundaries[qid + 1]) {
          // if is new query
          is_query_used = false;
          if (random_.NextShort(0, num_machines) == rank) {
            is_query_used = true;
          }
          ++qid;
        }
        if (is_query_used) {
          used_data_indices->push_back(i);
        }
      }
    }
    dataset->num_data_ = static_cast<data_size_t>((*used_data_indices).size());
  }
  dataset->metadata_.PartitionLabel(*used_data_indices);
  // read feature data
  for (int i = 0; i < dataset->num_groups_; ++i) {
    // read feature size
    read_cnt = reader->Read(buffer.data(), sizeof(size_t));
    if (read_cnt != sizeof(size_t)) {
      Log::Fatal("Binary file error: feature %d has the wrong size", i);
    }
    size_t size_of_feature = *(reinterpret_cast<size_t*>(buffer.data()));
    // re-allocate space if not enough
    if (size_of_feature > buffer_size) {
      buffer_size = size_of_feature;
      buffer.resize(buffer_size);
    }

    read_cnt = reader->Read(buffer.data(), size_of_feature);

    if (read_cnt != size_of_feature) {
      Log::Fatal("Binary file error: feature %d is incorrect, read count: %d", i, read_cnt);
    }
    dataset->feature_groups_.emplace_back(std::unique_ptr<FeatureGroup>(
      new FeatureGroup(buffer.data(),
                       *num_global_data,
                       *used_data_indices, i)));
  }
  dataset->feature_groups_.shrink_to_fit();

  // read size of category encoding provider
  read_cnt = reader->Read(buffer.data(), sizeof(size_t));

  if (read_cnt != sizeof(size_t)) {
    Log::Fatal("Binary file error: category encoding provider data has the wrong size");
  }

  size_t size_of_category_encoding_provider = *(reinterpret_cast<size_t*>(buffer.data()));
  // re-allocate space if not enough
  if (size_of_category_encoding_provider > buffer_size) {
    buffer_size = size_of_category_encoding_provider;
    buffer.resize(buffer_size);
  }
  //  read category encoding provider
  read_cnt = reader->Read(buffer.data(), size_of_category_encoding_provider);

  if (read_cnt != size_of_category_encoding_provider) {
    Log::Fatal("Binary file error: category_encoding_provider is incorrect");
  }
  // load category encoding provider
  if (size_of_category_encoding_provider > 0) {
    dataset->category_encoding_provider_.reset(CategoryEncodingProvider::RecoverFromModelString(
      std::string(buffer.data(), size_of_category_encoding_provider / sizeof(char))));
  } else {
    dataset->category_encoding_provider_ = nullptr;
  }

  // raw data
  dataset->numeric_feature_map_ = std::vector<int>(dataset->num_features_, false);
  dataset->num_numeric_features_ = 0;
  for (int i = 0; i < dataset->num_features_; ++i) {
    if (dataset->FeatureBinMapper(i)->bin_type() == BinType::CategoricalBin) {
      dataset->numeric_feature_map_[i] = -1;
    } else {
      dataset->numeric_feature_map_[i] = dataset->num_numeric_features_;
      ++dataset->num_numeric_features_;
    }
  }
  if (dataset->has_raw()) {
    dataset->ResizeRaw(dataset->num_data());
      size_t row_size = dataset->num_numeric_features_ * sizeof(float);
      if (row_size > buffer_size) {
        buffer_size = row_size;
        buffer.resize(buffer_size);
      }
    for (int i = 0; i < dataset->num_data(); ++i) {
      read_cnt = reader->Read(buffer.data(), row_size);
      if (read_cnt != row_size) {
        Log::Fatal("Binary file error: row %d of raw data is incorrect, read count: %d", i, read_cnt);
      }
      mem_ptr = buffer.data();
      const float* tmp_ptr_raw_row = reinterpret_cast<const float*>(mem_ptr);
      for (int j = 0; j < dataset->num_features(); ++j) {
        int feat_ind = dataset->numeric_feature_map_[j];
        if (feat_ind >= 0) {
          dataset->raw_data_[feat_ind][i] = tmp_ptr_raw_row[feat_ind];
        }
      }
      mem_ptr += row_size;
    }
  }

  dataset->is_finish_load_ = true;
  return dataset.release();
}

Dataset* DatasetLoader::ConstructFromSampleData(double** sample_values,
                                                int** sample_indices, int num_col, const int* num_per_col,
                                                size_t total_sample_size, data_size_t num_data,
                                                const CategoryEncodingProvider* category_encoding_provider) {
  CheckSampleSize(total_sample_size, static_cast<size_t>(num_data));
  int num_total_features = num_col;
  if (Network::num_machines() > 1) {
    num_total_features = Network::GlobalSyncUpByMax(num_total_features);
  }
  // fill feature_names_ if not header
  if (category_encoding_provider != nullptr) {
    category_encoding_provider->ExtendFeatureNames(&feature_names_);
  }
  if (feature_names_.empty()) {
    for (int i = 0; i < num_total_features; ++i) {
      std::stringstream str_buf;
      str_buf << "Column_" << i;
      feature_names_.push_back(str_buf.str());
    }
  }
  std::vector<std::unique_ptr<BinMapper>> bin_mappers(num_total_features);
  if (!config_.max_bin_by_feature.empty()) {
    CHECK_EQ(static_cast<size_t>(num_col), config_.max_bin_by_feature.size());
    CHECK_GT(*(std::min_element(config_.max_bin_by_feature.begin(), config_.max_bin_by_feature.end())), 1);
  }

  // get forced split
  std::string forced_bins_path = config_.forcedbins_filename;
  std::vector<std::vector<double>> forced_bin_bounds = DatasetLoader::GetForcedBins(forced_bins_path, num_col, categorical_features_);
  const data_size_t filter_cnt = static_cast<data_size_t>(
    static_cast<double>(config_.min_data_in_leaf * total_sample_size) / num_data);
  if (Network::num_machines() == 1) {
    // if only one machine, find bin locally
    OMP_INIT_EX();
    #pragma omp parallel for schedule(guided)
    for (int i = 0; i < num_col; ++i) {
      OMP_LOOP_EX_BEGIN();
      if (ignore_features_.count(i) > 0) {
        bin_mappers[i] = nullptr;
        continue;
      }
      BinType bin_type = BinType::NumericalBin;
      if (categorical_features_.count(i)) {
        bin_type = BinType::CategoricalBin;
        bool feat_is_unconstrained = ((config_.monotone_constraints.size() == 0) || (config_.monotone_constraints[i] == 0));
        if (!feat_is_unconstrained) {
            Log::Fatal("The output cannot be monotone with respect to categorical features");
        }
      }
      bin_mappers[i].reset(new BinMapper());
      if (config_.max_bin_by_feature.empty()) {
        bin_mappers[i]->FindBin(sample_values[i], num_per_col[i], total_sample_size,
                                config_.max_bin, config_.min_data_in_bin, filter_cnt, config_.feature_pre_filter,
                                bin_type, config_.use_missing, config_.zero_as_missing,
                                forced_bin_bounds[i]);
      } else {
        bin_mappers[i]->FindBin(sample_values[i], num_per_col[i], total_sample_size,
                                config_.max_bin_by_feature[i], config_.min_data_in_bin,
                                filter_cnt, config_.feature_pre_filter, bin_type, config_.use_missing,
                                config_.zero_as_missing, forced_bin_bounds[i]);
      }
      OMP_LOOP_EX_END();
    }
    OMP_THROW_EX();
  } else {
    // if have multi-machines, need to find bin distributed
    // different machines will find bin for different features
    int num_machines = Network::num_machines();
    int rank = Network::rank();
    // start and len will store the process feature indices for different machines
    // machine i will find bins for features in [ start[i], start[i] + len[i] )
    std::vector<int> start(num_machines);
    std::vector<int> len(num_machines);
    int step = (num_total_features + num_machines - 1) / num_machines;
    if (step < 1) { step = 1; }

    start[0] = 0;
    for (int i = 0; i < num_machines - 1; ++i) {
      len[i] = std::min(step, num_total_features - start[i]);
      start[i + 1] = start[i] + len[i];
    }
    len[num_machines - 1] = num_total_features - start[num_machines - 1];
    OMP_INIT_EX();
    #pragma omp parallel for schedule(guided)
    for (int i = 0; i < len[rank]; ++i) {
      OMP_LOOP_EX_BEGIN();
      if (ignore_features_.count(start[rank] + i) > 0) {
        continue;
      }
      BinType bin_type = BinType::NumericalBin;
      if (categorical_features_.count(start[rank] + i)) {
        bin_type = BinType::CategoricalBin;
      }
      bin_mappers[i].reset(new BinMapper());
      if (num_col <= start[rank] + i) {
        continue;
      }
      if (config_.max_bin_by_feature.empty()) {
        bin_mappers[i]->FindBin(sample_values[start[rank] + i], num_per_col[start[rank] + i],
                                total_sample_size, config_.max_bin, config_.min_data_in_bin,
                                filter_cnt, config_.feature_pre_filter, bin_type, config_.use_missing, config_.zero_as_missing,
                                forced_bin_bounds[i]);
      } else {
        bin_mappers[i]->FindBin(sample_values[start[rank] + i], num_per_col[start[rank] + i],
                                total_sample_size, config_.max_bin_by_feature[start[rank] + i],
                                config_.min_data_in_bin, filter_cnt, config_.feature_pre_filter, bin_type, config_.use_missing,
                                config_.zero_as_missing, forced_bin_bounds[i]);
      }
      OMP_LOOP_EX_END();
    }
    OMP_THROW_EX();
    comm_size_t self_buf_size = 0;
    for (int i = 0; i < len[rank]; ++i) {
      if (ignore_features_.count(start[rank] + i) > 0) {
        continue;
      }
      self_buf_size += static_cast<comm_size_t>(bin_mappers[i]->SizesInByte());
    }
    std::vector<char> input_buffer(self_buf_size);
    auto cp_ptr = input_buffer.data();
    for (int i = 0; i < len[rank]; ++i) {
      if (ignore_features_.count(start[rank] + i) > 0) {
        continue;
      }
      bin_mappers[i]->CopyTo(cp_ptr);
      cp_ptr += bin_mappers[i]->SizesInByte();
      // free
      bin_mappers[i].reset(nullptr);
    }
    std::vector<comm_size_t> size_len = Network::GlobalArray(self_buf_size);
    std::vector<comm_size_t> size_start(num_machines, 0);
    for (int i = 1; i < num_machines; ++i) {
      size_start[i] = size_start[i - 1] + size_len[i - 1];
    }
    comm_size_t total_buffer_size = size_start[num_machines - 1] + size_len[num_machines - 1];
    std::vector<char> output_buffer(total_buffer_size);
    // gather global feature bin mappers
    Network::Allgather(input_buffer.data(), size_start.data(), size_len.data(), output_buffer.data(), total_buffer_size);
    cp_ptr = output_buffer.data();
    // restore features bins from buffer
    for (int i = 0; i < num_total_features; ++i) {
      if (ignore_features_.count(i) > 0) {
        bin_mappers[i] = nullptr;
        continue;
      }
      bin_mappers[i].reset(new BinMapper());
      bin_mappers[i]->CopyFrom(cp_ptr);
      cp_ptr += bin_mappers[i]->SizesInByte();
    }
  }
  auto dataset = std::unique_ptr<Dataset>(new Dataset(num_data));
  dataset->Construct(&bin_mappers, num_total_features, forced_bin_bounds, sample_indices, sample_values, num_per_col, num_col, total_sample_size, config_);
  if (dataset->has_raw()) {
    dataset->ResizeRaw(num_data);
  }
  dataset->set_feature_names(feature_names_);
  return dataset.release();
}


// ---- private functions ----

void DatasetLoader::CheckDataset(const Dataset* dataset, bool is_load_from_binary) {
  if (dataset->num_data_ <= 0) {
    Log::Fatal("Data file %s is empty", dataset->data_filename_.c_str());
  }
  if (dataset->feature_names_.size() != static_cast<size_t>(dataset->num_total_features_)) {
    Log::Fatal("Size of feature name error, should be %d, got %d", dataset->num_total_features_,
               static_cast<int>(dataset->feature_names_.size()));
  }
  bool is_feature_order_by_group = true;
  int last_group = -1;
  int last_sub_feature = -1;
  // if features are ordered, not need to use hist_buf
  for (int i = 0; i < dataset->num_features_; ++i) {
    int group = dataset->feature2group_[i];
    int sub_feature = dataset->feature2subfeature_[i];
    if (group < last_group) {
      is_feature_order_by_group = false;
    } else if (group == last_group) {
      if (sub_feature <= last_sub_feature) {
        is_feature_order_by_group = false;
        break;
      }
    }
    last_group = group;
    last_sub_feature = sub_feature;
  }
  if (!is_feature_order_by_group) {
    Log::Fatal("Features in dataset should be ordered by group");
  }

  if (is_load_from_binary) {
    if (dataset->max_bin_ != config_.max_bin) {
      Log::Fatal("Dataset was constructed with parameter max_bin=%d. It cannot be changed to %d when loading from binary file.",
                 dataset->max_bin_, config_.max_bin);
    }
    if (dataset->min_data_in_bin_ != config_.min_data_in_bin) {
      Log::Fatal("Dataset was constructed with parameter min_data_in_bin=%d. It cannot be changed to %d when loading from binary file.",
                 dataset->min_data_in_bin_, config_.min_data_in_bin);
    }
    if (dataset->use_missing_ != config_.use_missing) {
      Log::Fatal("Dataset was constructed with parameter use_missing=%d. It cannot be changed to %d when loading from binary file.",
                 dataset->use_missing_, config_.use_missing);
    }
    if (dataset->zero_as_missing_ != config_.zero_as_missing) {
      Log::Fatal("Dataset was constructed with parameter zero_as_missing=%d. It cannot be changed to %d when loading from binary file.",
                 dataset->zero_as_missing_, config_.zero_as_missing);
    }
    if (dataset->bin_construct_sample_cnt_ != config_.bin_construct_sample_cnt) {
      Log::Fatal("Dataset was constructed with parameter bin_construct_sample_cnt=%d. It cannot be changed to %d when loading from binary file.",
                 dataset->bin_construct_sample_cnt_, config_.bin_construct_sample_cnt);
    }
    if ((dataset->max_bin_by_feature_.size() != config_.max_bin_by_feature.size()) ||
        !std::equal(dataset->max_bin_by_feature_.begin(), dataset->max_bin_by_feature_.end(),
            config_.max_bin_by_feature.begin())) {
      Log::Fatal("Parameter max_bin_by_feature cannot be changed when loading from binary file.");
    }

    if (config_.label_column != "") {
      Log::Warning("Parameter label_column works only in case of loading data directly from text file. It will be ignored when loading from binary file.");
    }
    if (config_.weight_column != "") {
      Log::Warning("Parameter weight_column works only in case of loading data directly from text file. It will be ignored when loading from binary file.");
    }
    if (config_.group_column != "") {
      Log::Warning("Parameter group_column works only in case of loading data directly from text file. It will be ignored when loading from binary file.");
    }
    if (config_.ignore_column != "") {
      Log::Warning("Parameter ignore_column works only in case of loading data directly from text file. It will be ignored when loading from binary file.");
    }
    if (config_.two_round) {
      Log::Warning("Parameter two_round works only in case of loading data directly from text file. It will be ignored when loading from binary file.");
    }
    if (config_.header) {
      Log::Warning("Parameter header works only in case of loading data directly from text file. It will be ignored when loading from binary file.");
    }
  }
}

std::vector<std::string> DatasetLoader::LoadTextDataToMemory(const char* filename, const Metadata& metadata,
                                                             int rank, int num_machines, int* num_global_data,
                                                             std::vector<data_size_t>* used_data_indices,
                                                             CategoryEncodingProvider* category_encoding_provider) {
  TextReader<data_size_t> text_reader(filename, config_.header, config_.file_load_progress_interval_bytes);
  used_data_indices->clear();
  if (num_machines == 1 || config_.pre_partition) {
    // read all lines
    if (category_encoding_provider == nullptr) {
      *num_global_data = text_reader.ReadAllLines();
    } else {
      *num_global_data = text_reader.ReadAllLines(
        [category_encoding_provider] (const char* buffer, size_t size, data_size_t row_idx) {
          category_encoding_provider->AccumulateOneLineStat(buffer, size, row_idx);
        });
    }
  } else {  // need partition data
            // get query data
    const data_size_t* query_boundaries = metadata.query_boundaries();

    if (query_boundaries == nullptr) {
      // if not contain query data, minimal sample unit is one record
      std::function<bool(data_size_t, const char*, size_t)> filter_func = nullptr;
      if (category_encoding_provider == nullptr) {
        filter_func = [this, rank, num_machines](data_size_t, const char*, size_t) {
          if (random_.NextShort(0, num_machines) == rank) {
            return true;
          } else {
            return false;
          }
        };
      } else {
        filter_func = [this, rank, num_machines, category_encoding_provider](data_size_t row_idx, const char* buffer, size_t size) {
          category_encoding_provider->AccumulateOneLineStat(buffer, size, row_idx);
          if (random_.NextShort(0, num_machines) == rank) {
            return true;
          } else {
            return false;
          }
        };
      }
      *num_global_data = text_reader.ReadAndFilterLines(filter_func, used_data_indices);
    } else {
      // if contain query data, minimal sample unit is one query
      data_size_t num_queries = metadata.num_queries();
      data_size_t qid = -1;
      bool is_query_used = false;
      std::function<bool(data_size_t, const char*, size_t)> filter_func = nullptr;
      if (category_encoding_provider == nullptr) {
        filter_func = [this, rank, num_machines, &qid, &query_boundaries, &is_query_used, num_queries]
        (data_size_t line_idx, const char*, size_t) {
          if (qid >= num_queries) {
            Log::Fatal("Current query exceeds the range of the query file,\n"
                      "please ensure the query file is correct");
          }
          if (line_idx >= query_boundaries[qid + 1]) {
            // if is new query
            is_query_used = false;
            if (random_.NextShort(0, num_machines) == rank) {
              is_query_used = true;
            }
            ++qid;
          }
          return is_query_used;
        };
      } else {
        filter_func = [this, rank, num_machines, &qid, &query_boundaries,
          &is_query_used, num_queries, category_encoding_provider]
        (data_size_t line_idx, const char* buffer, size_t size) {
          if (qid >= num_queries) {
            Log::Fatal("Current query exceeds the range of the query file,\n"
                      "please ensure the query file is correct");
          }
          category_encoding_provider->AccumulateOneLineStat(buffer, size, line_idx);
          if (line_idx >= query_boundaries[qid + 1]) {
            // if is new query
            is_query_used = false;
            if (random_.NextShort(0, num_machines) == rank) {
              is_query_used = true;
            }
            ++qid;
          }
          return is_query_used;
        };
      }
      *num_global_data = text_reader.ReadAndFilterLines(filter_func, used_data_indices);
    }
  }
  return std::move(text_reader.Lines());
}

template <bool GET_SAMPLED_INDICES>
std::vector<std::string> DatasetLoader::SampleTextDataFromMemory(const std::vector<std::string>& data,
    std::vector<data_size_t>* sampled_indices) {
  int sample_cnt = config_.bin_construct_sample_cnt;
  if (static_cast<size_t>(sample_cnt) > data.size()) {
    sample_cnt = static_cast<int>(data.size());
  }
  std::vector<data_size_t>* sampled_indices_ptr;
  std::vector<data_size_t> local_sampled_indices;
  if (GET_SAMPLED_INDICES) {
    sampled_indices_ptr = sampled_indices;
  } else {
    sampled_indices_ptr = &local_sampled_indices;
  }
  *sampled_indices_ptr = random_.Sample(static_cast<int>(data.size()), sample_cnt);
  const std::vector<data_size_t>& sampled_indices_ref = *sampled_indices_ptr;
  std::vector<std::string> out(sampled_indices_ref.size());
  for (size_t i = 0; i < sampled_indices_ref.size(); ++i) {
    const size_t idx = sampled_indices_ref[i];
    out[i] = data[idx];
  }
  return out;
}

std::vector<std::string> DatasetLoader::SampleTextDataFromFile(const char* filename, const Metadata& metadata,
                                                               int rank, int num_machines, int* num_global_data,
                                                               std::vector<data_size_t>* used_data_indices,
                                                               std::vector<data_size_t>* sampled_indices,
                                                               CategoryEncodingProvider* category_encoding_provider) {
  const data_size_t sample_cnt = static_cast<data_size_t>(config_.bin_construct_sample_cnt);
  TextReader<data_size_t> text_reader(filename, config_.header, config_.file_load_progress_interval_bytes);
  std::vector<std::string> out_data;
  if (num_machines == 1 || config_.pre_partition) {
    if (category_encoding_provider == nullptr) {
      *num_global_data = static_cast<data_size_t>(text_reader.SampleFromFile<false>
        (&random_, sample_cnt, &out_data, sampled_indices, nullptr));
    } else {
      *num_global_data = static_cast<data_size_t>(text_reader.SampleFromFile<true>
        (&random_, sample_cnt, &out_data, sampled_indices,
        [category_encoding_provider] (const char* buffer, size_t size, data_size_t row_idx) {
          category_encoding_provider->AccumulateOneLineStat(buffer, size, row_idx);
        }));
    }
  } else {  // need partition data
            // get query data
    const data_size_t* query_boundaries = metadata.query_boundaries();
    if (query_boundaries == nullptr) {
      // if not contain query file, minimal sample unit is one record
      auto filter_return_func = [this, rank, num_machines] (data_size_t) {
        if (random_.NextShort(0, num_machines) == rank) {
          return true;
        } else {
          return false;
        }
      };
      std::function<bool(data_size_t, const char*, size_t)> filter_func = nullptr;
      if (category_encoding_provider == nullptr) {
        filter_func = [filter_return_func] (data_size_t row_idx, const char*, size_t) {
          return filter_return_func(row_idx);
        };

        *num_global_data = text_reader.SampleAndFilterFromFile<false>(
          filter_func, used_data_indices, &random_, sample_cnt, &out_data, sampled_indices);
      } else {
        filter_func = [filter_return_func, category_encoding_provider]
        (data_size_t row_idx, const char* buffer, size_t size) {
          category_encoding_provider->AccumulateOneLineStat(buffer, size, row_idx);
          return filter_return_func(row_idx);
        };

        *num_global_data = text_reader.SampleAndFilterFromFile<true>(
          filter_func, used_data_indices, &random_, sample_cnt, &out_data, sampled_indices);
      }
    } else {
      // if contain query file, minimal sample unit is one query
      data_size_t num_queries = metadata.num_queries();
      data_size_t qid = -1;
      bool is_query_used = false;

      auto filter_return_func =
        [this, rank, num_machines, &qid, &query_boundaries, &is_query_used, num_queries]
        (data_size_t line_idx) {
          if (qid >= num_queries) {
            Log::Fatal("Query id exceeds the range of the query file, "
                      "please ensure the query file is correct");
          }
          if (line_idx >= query_boundaries[qid + 1]) {
            // if is new query
            is_query_used = false;
            if (random_.NextShort(0, num_machines) == rank) {
              is_query_used = true;
            }
            ++qid;
          }
          return is_query_used;
        };

      std::function<bool(data_size_t, const char*, size_t)> filter_func = nullptr;
      if (category_encoding_provider == nullptr) {
        filter_func = [filter_return_func] (data_size_t row_idx, const char*, size_t) {
          return filter_return_func(row_idx);
        };
        *num_global_data = text_reader.SampleAndFilterFromFile<false>
          (filter_func, used_data_indices, &random_, sample_cnt, &out_data, sampled_indices);
      } else {
        filter_func = [filter_return_func, category_encoding_provider] (data_size_t row_idx, const char* buffer, size_t size) {
          category_encoding_provider->AccumulateOneLineStat(buffer, size, row_idx);
          return filter_return_func(row_idx);
        };
        *num_global_data = text_reader.SampleAndFilterFromFile<true>
          (filter_func, used_data_indices, &random_, sample_cnt, &out_data, sampled_indices);
      }
    }
  }
  return out_data;
}

void DatasetLoader::ConstructBinMappersFromTextData(int rank, int num_machines,
                                                    const std::vector<std::string>& sample_data,
                                                    const Parser* parser, Dataset* dataset,
                                                    const std::vector<data_size_t>& sampled_indices) {
  auto t1 = std::chrono::high_resolution_clock::now();
  std::vector<std::vector<double>> sample_values;
  std::vector<std::vector<int>> sample_indices;
  std::vector<std::pair<int, double>> oneline_features;
  double label;

  std::function<void(int)> parse_func = nullptr;
  if (sampled_indices.empty()) {
    parse_func = [&sample_data, &oneline_features, &label, parser] (int line_idx) {
      parser->ParseOneLine(sample_data[line_idx].c_str(), &oneline_features, &label);
    };
  } else {
    parse_func = [&sample_data, &oneline_features, &label, &sampled_indices, parser] (int line_idx) {
      parser->ParseOneLine(sample_data[line_idx].c_str(), &oneline_features, &label, sampled_indices[line_idx]);
    };
  }
  for (int i = 0; i < static_cast<int>(sample_data.size()); ++i) {
    oneline_features.clear();
    // parse features
    parse_func(i);
    for (std::pair<int, double>& inner_data : oneline_features) {
      if (static_cast<size_t>(inner_data.first) >= sample_values.size()) {
        sample_values.resize(inner_data.first + 1);
        sample_indices.resize(inner_data.first + 1);
      }
      if (std::fabs(inner_data.second) > kZeroThreshold || std::isnan(inner_data.second)) {
        sample_values[inner_data.first].emplace_back(inner_data.second);
        sample_indices[inner_data.first].emplace_back(i);
      }
    }
  }
  dataset->feature_groups_.clear();
  dataset->num_total_features_ = std::max(static_cast<int>(sample_values.size()), parser->NumFeatures());
  if (num_machines > 1) {
    dataset->num_total_features_ = Network::GlobalSyncUpByMax(dataset->num_total_features_);
  }
  if (!feature_names_.empty()) {
    CHECK_EQ(dataset->num_total_features_, static_cast<int>(feature_names_.size()));
  }
  // fill feature_names_ if not header, after dataset is constructed
  if (feature_names_.empty()) {
    for (int i = 0; i < dataset->num_total_features_; ++i) {
      std::stringstream str_buf;
      str_buf << "Column_" << i;
      feature_names_.push_back(str_buf.str());
    }
  }
  dataset->set_feature_names(feature_names_);
  if (!config_.max_bin_by_feature.empty()) {
    CHECK_EQ(static_cast<size_t>(dataset->num_total_features_), config_.max_bin_by_feature.size());
    CHECK_GT(*(std::min_element(config_.max_bin_by_feature.begin(), config_.max_bin_by_feature.end())), 1);
  }

  // get forced split
  std::string forced_bins_path = config_.forcedbins_filename;
  std::vector<std::vector<double>> forced_bin_bounds = DatasetLoader::GetForcedBins(forced_bins_path,
                                                                                    dataset->num_total_features_,
                                                                                    categorical_features_);

  // check the range of label_idx, weight_idx and group_idx
  // skip label check if user input parser config file,
  // because label id is got from raw features while dataset features are consistent with customized parser.
  if (dataset->parser_config_str_.empty()) {
    CHECK(label_idx_ >= 0 && label_idx_ <= dataset->num_total_features_);
  }
  CHECK(weight_idx_ < 0 || weight_idx_ < dataset->num_total_features_);
  CHECK(group_idx_ < 0 || group_idx_ < dataset->num_total_features_);

  std::vector<std::unique_ptr<BinMapper>> bin_mappers(dataset->num_total_features_);
  const data_size_t filter_cnt = static_cast<data_size_t>(
    static_cast<double>(config_.min_data_in_leaf* sample_data.size()) / dataset->num_data_);
  // start find bins
  if (num_machines == 1) {
    // if only one machine, find bin locally
    OMP_INIT_EX();
    #pragma omp parallel for schedule(guided)
    for (int i = 0; i < static_cast<int>(sample_values.size()); ++i) {
      OMP_LOOP_EX_BEGIN();
      if (ignore_features_.count(i) > 0) {
        bin_mappers[i] = nullptr;
        continue;
      }
      BinType bin_type = BinType::NumericalBin;
      if (categorical_features_.count(i)) {
        bin_type = BinType::CategoricalBin;
      }
      bin_mappers[i].reset(new BinMapper());
      if (config_.max_bin_by_feature.empty()) {
        bin_mappers[i]->FindBin(sample_values[i].data(), static_cast<int>(sample_values[i].size()),
                                sample_data.size(), config_.max_bin, config_.min_data_in_bin,
                                filter_cnt, config_.feature_pre_filter, bin_type, config_.use_missing, config_.zero_as_missing,
                                forced_bin_bounds[i]);
      } else {
        bin_mappers[i]->FindBin(sample_values[i].data(), static_cast<int>(sample_values[i].size()),
                                sample_data.size(), config_.max_bin_by_feature[i],
                                config_.min_data_in_bin, filter_cnt, config_.feature_pre_filter, bin_type, config_.use_missing,
                                config_.zero_as_missing, forced_bin_bounds[i]);
      }
      OMP_LOOP_EX_END();
    }
    OMP_THROW_EX();
  } else {
    // start and len will store the process feature indices for different machines
    // machine i will find bins for features in [ start[i], start[i] + len[i] )
    std::vector<int> start(num_machines);
    std::vector<int> len(num_machines);
    int step = (dataset->num_total_features_ + num_machines - 1) / num_machines;
    if (step < 1) { step = 1; }

    start[0] = 0;
    for (int i = 0; i < num_machines - 1; ++i) {
      len[i] = std::min(step, dataset->num_total_features_ - start[i]);
      start[i + 1] = start[i] + len[i];
    }
    len[num_machines - 1] = dataset->num_total_features_ - start[num_machines - 1];
    OMP_INIT_EX();
    #pragma omp parallel for schedule(guided)
    for (int i = 0; i < len[rank]; ++i) {
      OMP_LOOP_EX_BEGIN();
      if (ignore_features_.count(start[rank] + i) > 0) {
        continue;
      }
      BinType bin_type = BinType::NumericalBin;
      if (categorical_features_.count(start[rank] + i)) {
        bin_type = BinType::CategoricalBin;
      }
      bin_mappers[i].reset(new BinMapper());
      if (static_cast<int>(sample_values.size()) <= start[rank] + i) {
        continue;
      }
      if (config_.max_bin_by_feature.empty()) {
        bin_mappers[i]->FindBin(sample_values[start[rank] + i].data(),
                                static_cast<int>(sample_values[start[rank] + i].size()),
                                sample_data.size(), config_.max_bin, config_.min_data_in_bin,
                                filter_cnt, config_.feature_pre_filter, bin_type, config_.use_missing, config_.zero_as_missing,
                                forced_bin_bounds[i]);
      } else {
        bin_mappers[i]->FindBin(sample_values[start[rank] + i].data(),
                                static_cast<int>(sample_values[start[rank] + i].size()),
                                sample_data.size(), config_.max_bin_by_feature[i],
                                config_.min_data_in_bin, filter_cnt, config_.feature_pre_filter, bin_type,
                                config_.use_missing, config_.zero_as_missing, forced_bin_bounds[i]);
      }
      OMP_LOOP_EX_END();
    }
    OMP_THROW_EX();
    comm_size_t self_buf_size = 0;
    for (int i = 0; i < len[rank]; ++i) {
      if (ignore_features_.count(start[rank] + i) > 0) {
        continue;
      }
      self_buf_size += static_cast<comm_size_t>(bin_mappers[i]->SizesInByte());
    }
    std::vector<char> input_buffer(self_buf_size);
    auto cp_ptr = input_buffer.data();
    for (int i = 0; i < len[rank]; ++i) {
      if (ignore_features_.count(start[rank] + i) > 0) {
        continue;
      }
      bin_mappers[i]->CopyTo(cp_ptr);
      cp_ptr += bin_mappers[i]->SizesInByte();
      // free
      bin_mappers[i].reset(nullptr);
    }
    std::vector<comm_size_t> size_len = Network::GlobalArray(self_buf_size);
    std::vector<comm_size_t> size_start(num_machines, 0);
    for (int i = 1; i < num_machines; ++i) {
      size_start[i] = size_start[i - 1] + size_len[i - 1];
    }
    comm_size_t total_buffer_size = size_start[num_machines - 1] + size_len[num_machines - 1];
    std::vector<char> output_buffer(total_buffer_size);
    // gather global feature bin mappers
    Network::Allgather(input_buffer.data(), size_start.data(), size_len.data(), output_buffer.data(), total_buffer_size);
    cp_ptr = output_buffer.data();
    // restore features bins from buffer
    for (int i = 0; i < dataset->num_total_features_; ++i) {
      if (ignore_features_.count(i) > 0) {
        bin_mappers[i] = nullptr;
        continue;
      }
      bin_mappers[i].reset(new BinMapper());
      bin_mappers[i]->CopyFrom(cp_ptr);
      cp_ptr += bin_mappers[i]->SizesInByte();
    }
  }
  dataset->Construct(&bin_mappers, dataset->num_total_features_, forced_bin_bounds, Common::Vector2Ptr<int>(&sample_indices).data(),
                     Common::Vector2Ptr<double>(&sample_values).data(),
                     Common::VectorSize<int>(sample_indices).data(), static_cast<int>(sample_indices.size()), sample_data.size(), config_);
  if (dataset->has_raw()) {
    dataset->ResizeRaw(static_cast<int>(sample_data.size()));
  }

  auto t2 = std::chrono::high_resolution_clock::now();
  Log::Info("Construct bin mappers from text data time %.2f seconds",
            std::chrono::duration<double, std::milli>(t2 - t1) * 1e-3);
}

/*! \brief Extract local features from memory */
void DatasetLoader::ExtractFeaturesFromMemory(std::vector<std::string>* text_data, const Parser* parser, Dataset* dataset) {
  std::vector<std::pair<int, double>> oneline_features;
  double tmp_label = 0.0f;
  auto& ref_text_data = *text_data;
  std::vector<float> feature_row(dataset->num_features_);
  if (!predict_fun_) {
    OMP_INIT_EX();
    // if doesn't need to prediction with initial model
    #pragma omp parallel for schedule(static) private(oneline_features) firstprivate(tmp_label, feature_row)
    for (data_size_t i = 0; i < dataset->num_data_; ++i) {
      OMP_LOOP_EX_BEGIN();
      const int tid = omp_get_thread_num();
      oneline_features.clear();
      // parser
      parser->ParseOneLine(ref_text_data[i].c_str(), &oneline_features, &tmp_label, i);
      // set label
      dataset->metadata_.SetLabelAt(i, static_cast<label_t>(tmp_label));
      // free processed line:
      ref_text_data[i].clear();
      // shrink_to_fit will be very slow in linux, and seems not free memory, disable for now
      // text_reader_->Lines()[i].shrink_to_fit();
      std::vector<bool> is_feature_added(dataset->num_features_, false);
      // push data
      for (auto& inner_data : oneline_features) {
        if (inner_data.first >= dataset->num_total_features_) { continue; }
        int feature_idx = dataset->used_feature_map_[inner_data.first];
        if (feature_idx >= 0) {
          is_feature_added[feature_idx] = true;
          // if is used feature
          int group = dataset->feature2group_[feature_idx];
          int sub_feature = dataset->feature2subfeature_[feature_idx];
          dataset->feature_groups_[group]->PushData(tid, sub_feature, i, inner_data.second);
          if (dataset->has_raw()) {
            feature_row[feature_idx] = static_cast<float>(inner_data.second);
          }
        } else {
          if (inner_data.first == weight_idx_) {
            dataset->metadata_.SetWeightAt(i, static_cast<label_t>(inner_data.second));
          } else if (inner_data.first == group_idx_) {
            dataset->metadata_.SetQueryAt(i, static_cast<data_size_t>(inner_data.second));
          }
        }
      }
      if (dataset->has_raw()) {
        for (size_t j = 0; j < feature_row.size(); ++j) {
          int feat_ind = dataset->numeric_feature_map_[j];
          if (feat_ind >= 0) {
            dataset->raw_data_[feat_ind][i] = feature_row[j];
          }
        }
      }
      dataset->FinishOneRow(tid, i, is_feature_added);
      OMP_LOOP_EX_END();
    }
    OMP_THROW_EX();
  } else {
    OMP_INIT_EX();
    // if need to prediction with initial model
    std::vector<double> init_score(dataset->num_data_ * num_class_);
    #pragma omp parallel for schedule(static) private(oneline_features) firstprivate(tmp_label, feature_row)
    for (data_size_t i = 0; i < dataset->num_data_; ++i) {
      OMP_LOOP_EX_BEGIN();
      const int tid = omp_get_thread_num();
      oneline_features.clear();
      // parser
      parser->ParseOneLine(ref_text_data[i].c_str(), &oneline_features, &tmp_label, i);
      // set initial score
      std::vector<double> oneline_init_score(num_class_);
      predict_fun_(oneline_features, oneline_init_score.data());
      for (int k = 0; k < num_class_; ++k) {
        init_score[k * dataset->num_data_ + i] = static_cast<double>(oneline_init_score[k]);
      }
      // set label
      dataset->metadata_.SetLabelAt(i, static_cast<label_t>(tmp_label));
      // free processed line:
      ref_text_data[i].clear();
      // shrink_to_fit will be very slow in Linux, and seems not free memory, disable for now
      // text_reader_->Lines()[i].shrink_to_fit();
      // push data
      std::vector<bool> is_feature_added(dataset->num_features_, false);
      for (auto& inner_data : oneline_features) {
        if (inner_data.first >= dataset->num_total_features_) { continue; }
        int feature_idx = dataset->used_feature_map_[inner_data.first];
        if (feature_idx >= 0) {
          is_feature_added[feature_idx] = true;
          // if is used feature
          int group = dataset->feature2group_[feature_idx];
          int sub_feature = dataset->feature2subfeature_[feature_idx];
          dataset->feature_groups_[group]->PushData(tid, sub_feature, i, inner_data.second);
          if (dataset->has_raw()) {
            feature_row[feature_idx] = static_cast<float>(inner_data.second);
          }
        } else {
          if (inner_data.first == weight_idx_) {
            dataset->metadata_.SetWeightAt(i, static_cast<label_t>(inner_data.second));
          } else if (inner_data.first == group_idx_) {
            dataset->metadata_.SetQueryAt(i, static_cast<data_size_t>(inner_data.second));
          }
        }
      }
      dataset->FinishOneRow(tid, i, is_feature_added);
      if (dataset->has_raw()) {
        for (size_t j = 0; j < feature_row.size(); ++j) {
          int feat_ind = dataset->numeric_feature_map_[j];
          if (feat_ind >= 0) {
            dataset->raw_data_[feat_ind][i] = feature_row[j];
          }
        }
      }
      OMP_LOOP_EX_END();
    }
    OMP_THROW_EX();
    // metadata_ will manage space of init_score
    dataset->metadata_.SetInitScore(init_score.data(), dataset->num_data_ * num_class_);
  }
  dataset->FinishLoad();
  // text data can be free after loaded feature values
  text_data->clear();
}

/*! \brief Extract local features from file */
void DatasetLoader::ExtractFeaturesFromFile(const char* filename, const Parser* parser,
                                            const std::vector<data_size_t>& used_data_indices, Dataset* dataset) {
  std::vector<double> init_score;
  if (predict_fun_) {
    init_score = std::vector<double>(dataset->num_data_ * num_class_);
  }
  std::function<void(data_size_t, const std::vector<std::string>&)> process_fun =
    [this, &init_score, &parser, &dataset]
  (data_size_t start_idx, const std::vector<std::string>& lines) {
    std::vector<std::pair<int, double>> oneline_features;
    double tmp_label = 0.0f;
    std::vector<float> feature_row(dataset->num_features_);
    OMP_INIT_EX();
    #pragma omp parallel for schedule(static) private(oneline_features) firstprivate(tmp_label, feature_row)
    for (data_size_t i = 0; i < static_cast<data_size_t>(lines.size()); ++i) {
      OMP_LOOP_EX_BEGIN();
      const int tid = omp_get_thread_num();
      oneline_features.clear();
      // parser
      parser->ParseOneLine(lines[i].c_str(), &oneline_features, &tmp_label, start_idx + i);
      // set initial score
      if (!init_score.empty()) {
        std::vector<double> oneline_init_score(num_class_);
        predict_fun_(oneline_features, oneline_init_score.data());
        for (int k = 0; k < num_class_; ++k) {
          init_score[k * dataset->num_data_ + start_idx + i] = static_cast<double>(oneline_init_score[k]);
        }
      }
      // set label
      dataset->metadata_.SetLabelAt(start_idx + i, static_cast<label_t>(tmp_label));
      std::vector<bool> is_feature_added(dataset->num_features_, false);
      // push data
      for (auto& inner_data : oneline_features) {
        if (inner_data.first >= dataset->num_total_features_) { continue; }
        int feature_idx = dataset->used_feature_map_[inner_data.first];
        if (feature_idx >= 0) {
          is_feature_added[feature_idx] = true;
          // if is used feature
          int group = dataset->feature2group_[feature_idx];
          int sub_feature = dataset->feature2subfeature_[feature_idx];
          dataset->feature_groups_[group]->PushData(tid, sub_feature, start_idx + i, inner_data.second);
          if (dataset->has_raw()) {
            feature_row[feature_idx] = static_cast<float>(inner_data.second);
          }
        } else {
          if (inner_data.first == weight_idx_) {
            dataset->metadata_.SetWeightAt(start_idx + i, static_cast<label_t>(inner_data.second));
          } else if (inner_data.first == group_idx_) {
            dataset->metadata_.SetQueryAt(start_idx + i, static_cast<data_size_t>(inner_data.second));
          }
        }
      }
      if (dataset->has_raw()) {
        for (size_t j = 0; j < feature_row.size(); ++j) {
          int feat_ind = dataset->numeric_feature_map_[j];
          if (feat_ind >= 0) {
            dataset->raw_data_[feat_ind][start_idx + i] = feature_row[j];
          }
        }
      }
      dataset->FinishOneRow(tid, start_idx + i, is_feature_added);
      OMP_LOOP_EX_END();
    }
    OMP_THROW_EX();
  };
  TextReader<data_size_t> text_reader(filename, config_.header, config_.file_load_progress_interval_bytes);
  if (!used_data_indices.empty()) {
    // only need part of data
    text_reader.ReadPartAndProcessParallel(used_data_indices, process_fun);
  } else {
    // need full data
    text_reader.ReadAllAndProcessParallel(process_fun);
  }

  // metadata_ will manage space of init_score
  if (!init_score.empty()) {
    dataset->metadata_.SetInitScore(init_score.data(), dataset->num_data_ * num_class_);
  }
  dataset->FinishLoad();
}

<<<<<<< HEAD
=======
/*! \brief Check can load from binary file */
std::string DatasetLoader::CheckCanLoadFromBin(const char* filename) {
  std::string bin_filename(filename);
  bin_filename.append(".bin");

  auto reader = VirtualFileReader::Make(bin_filename.c_str());

  if (!reader->Init()) {
    bin_filename = std::string(filename);
    reader = VirtualFileReader::Make(bin_filename.c_str());
    if (!reader->Init()) {
      Log::Fatal("Cannot open data file %s", bin_filename.c_str());
    }
  }

  size_t buffer_size = 256;
  auto buffer = std::vector<char>(buffer_size);
  // read size of token
  size_t size_of_token = std::strlen(Dataset::binary_file_token);
  size_t read_cnt = reader->Read(buffer.data(), size_of_token);
  if (read_cnt == size_of_token
      && std::string(buffer.data()) == std::string(Dataset::binary_file_token)) {
    return bin_filename;
  } else {
    return std::string();
  }
}
>>>>>>> b0137deb

std::vector<std::vector<double>> DatasetLoader::GetForcedBins(std::string forced_bins_path, int num_total_features,
                                                              const std::unordered_set<int>& categorical_features) {
  std::vector<std::vector<double>> forced_bins(num_total_features, std::vector<double>());
  if (forced_bins_path != "") {
    std::ifstream forced_bins_stream(forced_bins_path.c_str());
    if (forced_bins_stream.fail()) {
      Log::Warning("Could not open %s. Will ignore.", forced_bins_path.c_str());
    } else {
      std::stringstream buffer;
      buffer << forced_bins_stream.rdbuf();
      std::string err;
      Json forced_bins_json = Json::parse(buffer.str(), &err);
      CHECK(forced_bins_json.is_array());
      std::vector<Json> forced_bins_arr = forced_bins_json.array_items();
      for (size_t i = 0; i < forced_bins_arr.size(); ++i) {
        int feature_num = forced_bins_arr[i]["feature"].int_value();
        CHECK_LT(feature_num, num_total_features);
        if (categorical_features.count(feature_num)) {
          Log::Warning("Feature %d is categorical. Will ignore forced bins for this feature.", feature_num);
        } else {
          std::vector<Json> bounds_arr = forced_bins_arr[i]["bin_upper_bound"].array_items();
          for (size_t j = 0; j < bounds_arr.size(); ++j) {
            forced_bins[feature_num].push_back(bounds_arr[j].number_value());
          }
        }
      }
      // remove duplicates
      for (int i = 0; i < num_total_features; ++i) {
        auto new_end = std::unique(forced_bins[i].begin(), forced_bins[i].end());
        forced_bins[i].erase(new_end, forced_bins[i].end());
      }
    }
  }
  return forced_bins;
}

}  // namespace LightGBM<|MERGE_RESOLUTION|>--- conflicted
+++ resolved
@@ -1568,37 +1568,6 @@
   dataset->FinishLoad();
 }
 
-<<<<<<< HEAD
-=======
-/*! \brief Check can load from binary file */
-std::string DatasetLoader::CheckCanLoadFromBin(const char* filename) {
-  std::string bin_filename(filename);
-  bin_filename.append(".bin");
-
-  auto reader = VirtualFileReader::Make(bin_filename.c_str());
-
-  if (!reader->Init()) {
-    bin_filename = std::string(filename);
-    reader = VirtualFileReader::Make(bin_filename.c_str());
-    if (!reader->Init()) {
-      Log::Fatal("Cannot open data file %s", bin_filename.c_str());
-    }
-  }
-
-  size_t buffer_size = 256;
-  auto buffer = std::vector<char>(buffer_size);
-  // read size of token
-  size_t size_of_token = std::strlen(Dataset::binary_file_token);
-  size_t read_cnt = reader->Read(buffer.data(), size_of_token);
-  if (read_cnt == size_of_token
-      && std::string(buffer.data()) == std::string(Dataset::binary_file_token)) {
-    return bin_filename;
-  } else {
-    return std::string();
-  }
-}
->>>>>>> b0137deb
-
 std::vector<std::vector<double>> DatasetLoader::GetForcedBins(std::string forced_bins_path, int num_total_features,
                                                               const std::unordered_set<int>& categorical_features) {
   std::vector<std::vector<double>> forced_bins(num_total_features, std::vector<double>());
