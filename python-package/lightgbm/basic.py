--- conflicted
+++ resolved
@@ -1866,6 +1866,7 @@
           If they are equal, return True; Otherwise, return False.
         """
         ignore_keys = _ConfigAliases.get("categorical_feature")
+        ignore_keys.add("category_encoders")
         if params is None:
             params = {}
         if other_params is None:
@@ -1891,19 +1892,10 @@
         if self.handle is None:
             if self.reference is not None:
                 reference_params = self.reference.get_params()
-<<<<<<< HEAD
-                reference_params.pop("category_encoders", None)
-                for cat_alias in _ConfigAliases.get("categorical_feature"):
-                    reference_params.pop(cat_alias, None)
-                self._extract_categorical_info_from_params(self.params)
-                if self.get_params() != reference_params:
-                    _log_warning('Overriding the parameters from Reference Dataset.')
-=======
                 params = self.get_params()
                 if params != reference_params:
                     if self._compare_params_for_warning(params, reference_params) is False:
                         _log_warning('Overriding the parameters from Reference Dataset.')
->>>>>>> b1facf50
                     self._update_params(reference_params)
                 if self.used_indices is None:
                     # create valid
