# coding: utf-8
"""Wrapper for C API of LightGBM."""
import ctypes
import json
import os
import warnings
from collections import OrderedDict
from copy import deepcopy
from functools import wraps
from logging import Logger
from tempfile import NamedTemporaryFile
from typing import Any, Dict

import numpy as np
import scipy.sparse

from .compat import PANDAS_INSTALLED, pd_DataFrame, pd_Series, concat, is_dtype_sparse, dt_DataTable
from .libpath import find_lib_path


class _DummyLogger:
    def info(self, msg):
        print(msg)

    def warning(self, msg):
        warnings.warn(msg, stacklevel=3)


_LOGGER = _DummyLogger()


def register_logger(logger):
    """Register custom logger.

    Parameters
    ----------
    logger : logging.Logger
        Custom logger.
    """
    if not isinstance(logger, Logger):
        raise TypeError("Logger should inherit logging.Logger class")
    global _LOGGER
    _LOGGER = logger


def _normalize_native_string(func):
    """Join log messages from native library which come by chunks."""
    msg_normalized = []

    @wraps(func)
    def wrapper(msg):
        nonlocal msg_normalized
        if msg.strip() == '':
            msg = ''.join(msg_normalized)
            msg_normalized = []
            return func(msg)
        else:
            msg_normalized.append(msg)

    return wrapper


def _log_info(msg):
    _LOGGER.info(msg)


def _log_warning(msg):
    _LOGGER.warning(msg)


@_normalize_native_string
def _log_native(msg):
    _LOGGER.info(msg)


def _log_callback(msg):
    """Redirect logs from native library into Python."""
    _log_native("{0:s}".format(msg.decode('utf-8')))


def _load_lib():
    """Load LightGBM library."""
    lib_path = find_lib_path()
    if len(lib_path) == 0:
        return None
    lib = ctypes.cdll.LoadLibrary(lib_path[0])
    lib.LGBM_GetLastError.restype = ctypes.c_char_p
    callback = ctypes.CFUNCTYPE(None, ctypes.c_char_p)
    lib.callback = callback(_log_callback)
    if lib.LGBM_RegisterLogCallback(lib.callback) != 0:
        raise LightGBMError(lib.LGBM_GetLastError().decode('utf-8'))
    return lib


_LIB = _load_lib()


NUMERIC_TYPES = (int, float, bool)


def _safe_call(ret):
    """Check the return value from C API call.

    Parameters
    ----------
    ret : int
        The return value from C API calls.
    """
    if ret != 0:
        raise LightGBMError(_LIB.LGBM_GetLastError().decode('utf-8'))


def is_numeric(obj):
    """Check whether object is a number or not, include numpy number, etc."""
    try:
        float(obj)
        return True
    except (TypeError, ValueError):
        # TypeError: obj is not a string or a number
        # ValueError: invalid literal
        return False


def is_numpy_1d_array(data):
    """Check whether data is a numpy 1-D array."""
    return isinstance(data, np.ndarray) and len(data.shape) == 1


def is_1d_list(data):
    """Check whether data is a 1-D list."""
    return isinstance(data, list) and (not data or is_numeric(data[0]))


def list_to_1d_numpy(data, dtype=np.float32, name='list'):
    """Convert data to numpy 1-D array."""
    if is_numpy_1d_array(data):
        if data.dtype == dtype:
            return data
        else:
            return data.astype(dtype=dtype, copy=False)
    elif is_1d_list(data):
        return np.array(data, dtype=dtype, copy=False)
    elif isinstance(data, pd_Series):
        if _get_bad_pandas_dtypes([data.dtypes]):
            raise ValueError('Series.dtypes must be int, float or bool')
        return np.array(data, dtype=dtype, copy=False)  # SparseArray should be supported as well
    else:
        raise TypeError("Wrong type({0}) for {1}.\n"
                        "It should be list, numpy 1-D array or pandas Series".format(type(data).__name__, name))


def cfloat32_array_to_numpy(cptr, length):
    """Convert a ctypes float pointer array to a numpy array."""
    if isinstance(cptr, ctypes.POINTER(ctypes.c_float)):
        return np.fromiter(cptr, dtype=np.float32, count=length)
    else:
        raise RuntimeError('Expected float pointer')


def cfloat64_array_to_numpy(cptr, length):
    """Convert a ctypes double pointer array to a numpy array."""
    if isinstance(cptr, ctypes.POINTER(ctypes.c_double)):
        return np.fromiter(cptr, dtype=np.float64, count=length)
    else:
        raise RuntimeError('Expected double pointer')


def cint32_array_to_numpy(cptr, length):
    """Convert a ctypes int pointer array to a numpy array."""
    if isinstance(cptr, ctypes.POINTER(ctypes.c_int32)):
        return np.fromiter(cptr, dtype=np.int32, count=length)
    else:
        raise RuntimeError('Expected int32 pointer')


def cint64_array_to_numpy(cptr, length):
    """Convert a ctypes int pointer array to a numpy array."""
    if isinstance(cptr, ctypes.POINTER(ctypes.c_int64)):
        return np.fromiter(cptr, dtype=np.int64, count=length)
    else:
        raise RuntimeError('Expected int64 pointer')


def c_str(string):
    """Convert a Python string to C string."""
    return ctypes.c_char_p(string.encode('utf-8'))


def c_array(ctype, values):
    """Convert a Python array to C array."""
    return (ctype * len(values))(*values)


def json_default_with_numpy(obj):
    """Convert numpy classes to JSON serializable objects."""
    if isinstance(obj, (np.integer, np.floating, np.bool_)):
        return obj.item()
    elif isinstance(obj, np.ndarray):
        return obj.tolist()
    else:
        return obj


def param_dict_to_str(data):
    """Convert Python dictionary to string, which is passed to C API."""
    if data is None or not data:
        return ""
    pairs = []
    for key, val in data.items():
        if isinstance(val, (list, tuple, set)) or is_numpy_1d_array(val):
            def to_string(x):
                if isinstance(x, list):
                    return "[{}]".format(','.join(map(str, x)))
                else:
                    return str(x)
            pairs.append(str(key) + '=' + ','.join(map(to_string, val)))
        elif isinstance(val, (str, NUMERIC_TYPES)) or is_numeric(val):
            pairs.append(str(key) + '=' + str(val))
        elif val is not None:
            raise TypeError('Unknown type of parameter:%s, got:%s'
                            % (key, type(val).__name__))
    return ' '.join(pairs)


class _TempFile:
    def __enter__(self):
        with NamedTemporaryFile(prefix="lightgbm_tmp_", delete=True) as f:
            self.name = f.name
        return self

    def __exit__(self, exc_type, exc_val, exc_tb):
        if os.path.isfile(self.name):
            os.remove(self.name)

    def readlines(self):
        with open(self.name, "r+") as f:
            ret = f.readlines()
        return ret

    def writelines(self, lines):
        with open(self.name, "w+") as f:
            f.writelines(lines)


class LightGBMError(Exception):
    """Error thrown by LightGBM."""

    pass


# DeprecationWarning is not shown by default, so let's create our own with higher level
class LGBMDeprecationWarning(UserWarning):
    """Custom deprecation warning."""

    pass


class _ConfigAliases:
    aliases = {"bin_construct_sample_cnt": {"bin_construct_sample_cnt",
                                            "subsample_for_bin"},
               "boosting": {"boosting",
                            "boosting_type",
                            "boost"},
               "categorical_feature": {"categorical_feature",
                                       "cat_feature",
                                       "categorical_column",
                                       "cat_column"},
               "data_random_seed": {"data_random_seed",
                                    "data_seed"},
               "early_stopping_round": {"early_stopping_round",
                                        "early_stopping_rounds",
                                        "early_stopping",
                                        "n_iter_no_change"},
               "enable_bundle": {"enable_bundle",
                                 "is_enable_bundle",
                                 "bundle"},
               "eval_at": {"eval_at",
                           "ndcg_eval_at",
                           "ndcg_at",
                           "map_eval_at",
                           "map_at"},
               "group_column": {"group_column",
                                "group",
                                "group_id",
                                "query_column",
                                "query",
                                "query_id"},
               "header": {"header",
                          "has_header"},
               "ignore_column": {"ignore_column",
                                 "ignore_feature",
                                 "blacklist"},
               "is_enable_sparse": {"is_enable_sparse",
                                    "is_sparse",
                                    "enable_sparse",
                                    "sparse"},
               "label_column": {"label_column",
                                "label"},
               "local_listen_port": {"local_listen_port",
                                     "local_port",
                                     "port"},
               "machine_list_filename": {"machine_list_filename",
                                         "machine_list_file",
                                         "machine_list",
                                         "mlist"},
               "machines": {"machines",
                            "workers",
                            "nodes"},
               "metric": {"metric",
                          "metrics",
                          "metric_types"},
               "num_class": {"num_class",
                             "num_classes"},
               "num_iterations": {"num_iterations",
                                  "num_iteration",
                                  "n_iter",
                                  "num_tree",
                                  "num_trees",
                                  "num_round",
                                  "num_rounds",
                                  "num_boost_round",
                                  "n_estimators"},
               "num_machines": {"num_machines",
                                "num_machine"},
               "num_threads": {"num_threads",
                               "num_thread",
                               "nthread",
                               "nthreads",
                               "n_jobs"},
               "objective": {"objective",
                             "objective_type",
                             "app",
                             "application"},
               "pre_partition": {"pre_partition",
                                 "is_pre_partition"},
               "tree_learner": {"tree_learner",
                                "tree",
                                "tree_type",
                                "tree_learner_type"},
               "two_round": {"two_round",
                             "two_round_loading",
                             "use_two_round_loading"},
               "verbosity": {"verbosity",
                             "verbose"},
               "weight_column": {"weight_column",
                                 "weight"}}

    @classmethod
    def get(cls, *args):
        ret = set()
        for i in args:
            ret |= cls.aliases.get(i, {i})
        return ret


def _choose_param_value(main_param_name: str, params: Dict[str, Any], default_value: Any) -> Dict[str, Any]:
    """Get a single parameter value, accounting for aliases.

    Parameters
    ----------
    main_param_name : str
        Name of the main parameter to get a value for. One of the keys of ``_ConfigAliases``.
    params : dict
        Dictionary of LightGBM parameters.
    default_value : Any
        Default value to use for the parameter, if none is found in ``params``.

    Returns
    -------
    params : dict
        A ``params`` dict with exactly one value for ``main_param_name``, and all aliases ``main_param_name`` removed.
        If both ``main_param_name`` and one or more aliases for it are found, the value of ``main_param_name`` will be preferred.
    """
    # avoid side effects on passed-in parameters
    params = deepcopy(params)

    # find a value, and remove other aliases with .pop()
    # prefer the value of 'main_param_name' if it exists, otherwise search the aliases
    found_value = None
    if main_param_name in params.keys():
        found_value = params[main_param_name]

    for param in _ConfigAliases.get(main_param_name):
        val = params.pop(param, None)
        if found_value is None and val is not None:
            found_value = val

    if found_value is not None:
        params[main_param_name] = found_value
    else:
        params[main_param_name] = default_value

    return params


MAX_INT32 = (1 << 31) - 1

"""Macro definition of data type in C API of LightGBM"""
C_API_DTYPE_FLOAT32 = 0
C_API_DTYPE_FLOAT64 = 1
C_API_DTYPE_INT32 = 2
C_API_DTYPE_INT64 = 3

"""Matrix is row major in Python"""
C_API_IS_ROW_MAJOR = 1

"""Macro definition of prediction type in C API of LightGBM"""
C_API_PREDICT_NORMAL = 0
C_API_PREDICT_RAW_SCORE = 1
C_API_PREDICT_LEAF_INDEX = 2
C_API_PREDICT_CONTRIB = 3

"""Macro definition of sparse matrix type"""
C_API_MATRIX_TYPE_CSR = 0
C_API_MATRIX_TYPE_CSC = 1

"""Macro definition of feature importance type"""
C_API_FEATURE_IMPORTANCE_SPLIT = 0
C_API_FEATURE_IMPORTANCE_GAIN = 1

"""Data type of data field"""
FIELD_TYPE_MAPPER = {"label": C_API_DTYPE_FLOAT32,
                     "weight": C_API_DTYPE_FLOAT32,
                     "init_score": C_API_DTYPE_FLOAT64,
                     "group": C_API_DTYPE_INT32}

"""String name to int feature importance type mapper"""
FEATURE_IMPORTANCE_TYPE_MAPPER = {"split": C_API_FEATURE_IMPORTANCE_SPLIT,
                                  "gain": C_API_FEATURE_IMPORTANCE_GAIN}


def convert_from_sliced_object(data):
    """Fix the memory of multi-dimensional sliced object."""
    if isinstance(data, np.ndarray) and isinstance(data.base, np.ndarray):
        if not data.flags.c_contiguous:
            _log_warning("Usage of np.ndarray subset (sliced data) is not recommended "
                         "due to it will double the peak memory cost in LightGBM.")
            return np.copy(data)
    return data


def c_float_label(label):
    """Get pointer of float numpy array / list for label."""
    if label is None:
        ptr_label = None
        type_label = C_API_DTYPE_FLOAT32
    else:
        label = list_to_1d_numpy(_label_from_pandas(label), name="label")
        label = convert_from_sliced_object(label)
        assert label.flags.c_contiguous
        ptr_label = label.ctypes.data_as(ctypes.POINTER(ctypes.c_float))
        type_label = C_API_DTYPE_FLOAT32
    return ptr_label, type_label


def c_float_array(data):
    """Get pointer of float numpy array / list for data."""
    if is_1d_list(data):
        data = np.array(data, copy=False)
    if is_numpy_1d_array(data):
        data = convert_from_sliced_object(data)
        assert data.flags.c_contiguous
        if data.dtype == np.float32:
            ptr_data = data.ctypes.data_as(ctypes.POINTER(ctypes.c_float))
            type_data = C_API_DTYPE_FLOAT32
        elif data.dtype == np.float64:
            ptr_data = data.ctypes.data_as(ctypes.POINTER(ctypes.c_double))
            type_data = C_API_DTYPE_FLOAT64
        else:
            raise TypeError("Expected np.float32 or np.float64, met type({})"
                            .format(data.dtype))
    else:
        raise TypeError("Unknown type({})".format(type(data).__name__))
    return (ptr_data, type_data, data)  # return `data` to avoid the temporary copy is freed


def c_int_array(data):
    """Get pointer of int numpy array / list."""
    if is_1d_list(data):
        data = np.array(data, copy=False)
    if is_numpy_1d_array(data):
        data = convert_from_sliced_object(data)
        assert data.flags.c_contiguous
        if data.dtype == np.int32:
            ptr_data = data.ctypes.data_as(ctypes.POINTER(ctypes.c_int32))
            type_data = C_API_DTYPE_INT32
        elif data.dtype == np.int64:
            ptr_data = data.ctypes.data_as(ctypes.POINTER(ctypes.c_int64))
            type_data = C_API_DTYPE_INT64
        else:
            raise TypeError("Expected np.int32 or np.int64, met type({})"
                            .format(data.dtype))
    else:
        raise TypeError("Unknown type({})".format(type(data).__name__))
    return (ptr_data, type_data, data)  # return `data` to avoid the temporary copy is freed


def _get_bad_pandas_dtypes(dtypes):
    pandas_dtype_mapper = {'int8': 'int', 'int16': 'int', 'int32': 'int',
                           'int64': 'int', 'uint8': 'int', 'uint16': 'int',
                           'uint32': 'int', 'uint64': 'int', 'bool': 'int',
                           'float16': 'float', 'float32': 'float', 'float64': 'float'}
    bad_indices = [i for i, dtype in enumerate(dtypes) if (dtype.name not in pandas_dtype_mapper
                                                           and (not is_dtype_sparse(dtype)
                                                                or dtype.subtype.name not in pandas_dtype_mapper))]
    return bad_indices


def _data_from_pandas(data, feature_name, categorical_feature, pandas_categorical):
    if isinstance(data, pd_DataFrame):
        if len(data.shape) != 2 or data.shape[0] < 1:
            raise ValueError('Input data must be 2 dimensional and non empty.')
        if feature_name == 'auto' or feature_name is None:
            data = data.rename(columns=str)
        cat_cols = list(data.select_dtypes(include=['category']).columns)
        cat_cols_not_ordered = [col for col in cat_cols if not data[col].cat.ordered]
        if pandas_categorical is None:  # train dataset
            pandas_categorical = [list(data[col].cat.categories) for col in cat_cols]
        else:
            if len(cat_cols) != len(pandas_categorical):
                raise ValueError('train and valid dataset categorical_feature do not match.')
            for col, category in zip(cat_cols, pandas_categorical):
                if list(data[col].cat.categories) != list(category):
                    data[col] = data[col].cat.set_categories(category)
        if len(cat_cols):  # cat_cols is list
            data = data.copy()  # not alter origin DataFrame
            data[cat_cols] = data[cat_cols].apply(lambda x: x.cat.codes).replace({-1: np.nan})
        if categorical_feature is not None:
            if feature_name is None:
                feature_name = list(data.columns)
            if categorical_feature == 'auto':  # use cat cols from DataFrame
                categorical_feature = cat_cols_not_ordered
            else:  # use cat cols specified by user
                categorical_feature = list(categorical_feature)
        if feature_name == 'auto':
            feature_name = list(data.columns)
        bad_indices = _get_bad_pandas_dtypes(data.dtypes)
        if bad_indices:
            raise ValueError("DataFrame.dtypes for data must be int, float or bool.\n"
                             "Did not expect the data types in the following fields: "
                             + ', '.join(data.columns[bad_indices]))
        data = data.values
        if data.dtype != np.float32 and data.dtype != np.float64:
            data = data.astype(np.float32)
    else:
        if feature_name == 'auto':
            feature_name = None
        if categorical_feature == 'auto':
            categorical_feature = None
    return data, feature_name, categorical_feature, pandas_categorical


def _label_from_pandas(label):
    if isinstance(label, pd_DataFrame):
        if len(label.columns) > 1:
            raise ValueError('DataFrame for label cannot have multiple columns')
        if _get_bad_pandas_dtypes(label.dtypes):
            raise ValueError('DataFrame.dtypes for label must be int, float or bool')
        label = np.ravel(label.values.astype(np.float32, copy=False))
    return label


def _dump_pandas_categorical(pandas_categorical, file_name=None):
    pandas_str = ('\npandas_categorical:'
                  + json.dumps(pandas_categorical, default=json_default_with_numpy)
                  + '\n')
    if file_name is not None:
        with open(file_name, 'a') as f:
            f.write(pandas_str)
    return pandas_str


def _load_pandas_categorical(file_name=None, model_str=None):
    pandas_key = 'pandas_categorical:'
    offset = -len(pandas_key)
    if file_name is not None:
        max_offset = -os.path.getsize(file_name)
        with open(file_name, 'rb') as f:
            while True:
                if offset < max_offset:
                    offset = max_offset
                f.seek(offset, os.SEEK_END)
                lines = f.readlines()
                if len(lines) >= 2:
                    break
                offset *= 2
        last_line = lines[-1].decode('utf-8').strip()
        if not last_line.startswith(pandas_key):
            last_line = lines[-2].decode('utf-8').strip()
    elif model_str is not None:
        idx = model_str.rfind('\n', 0, offset)
        last_line = model_str[idx:].strip()
    if last_line.startswith(pandas_key):
        return json.loads(last_line[len(pandas_key):])
    else:
        return None


class _InnerPredictor:
    """_InnerPredictor of LightGBM.

    Not exposed to user.
    Used only for prediction, usually used for continued training.

    .. note::

        Can be converted from Booster, but cannot be converted to Booster.
    """

    def __init__(self, model_file=None, booster_handle=None, pred_parameter=None):
        """Initialize the _InnerPredictor.

        Parameters
        ----------
        model_file : string or None, optional (default=None)
            Path to the model file.
        booster_handle : object or None, optional (default=None)
            Handle of Booster.
        pred_parameter: dict or None, optional (default=None)
            Other parameters for the prediciton.
        """
        self.handle = ctypes.c_void_p()
        self.__is_manage_handle = True
        if model_file is not None:
            """Prediction task"""
            out_num_iterations = ctypes.c_int(0)
            _safe_call(_LIB.LGBM_BoosterCreateFromModelfile(
                c_str(model_file),
                ctypes.byref(out_num_iterations),
                ctypes.byref(self.handle)))
            out_num_class = ctypes.c_int(0)
            _safe_call(_LIB.LGBM_BoosterGetNumClasses(
                self.handle,
                ctypes.byref(out_num_class)))
            self.num_class = out_num_class.value
            self.num_total_iteration = out_num_iterations.value
            self.pandas_categorical = _load_pandas_categorical(file_name=model_file)
        elif booster_handle is not None:
            self.__is_manage_handle = False
            self.handle = booster_handle
            out_num_class = ctypes.c_int(0)
            _safe_call(_LIB.LGBM_BoosterGetNumClasses(
                self.handle,
                ctypes.byref(out_num_class)))
            self.num_class = out_num_class.value
            self.num_total_iteration = self.current_iteration()
            self.pandas_categorical = None
        else:
            raise TypeError('Need model_file or booster_handle to create a predictor')

        pred_parameter = {} if pred_parameter is None else pred_parameter
        self.pred_parameter = param_dict_to_str(pred_parameter)

    def __del__(self):
        try:
            if self.__is_manage_handle:
                _safe_call(_LIB.LGBM_BoosterFree(self.handle))
        except AttributeError:
            pass

    def __getstate__(self):
        this = self.__dict__.copy()
        this.pop('handle', None)
        return this

    def predict(self, data, start_iteration=0, num_iteration=-1,
                raw_score=False, pred_leaf=False, pred_contrib=False, data_has_header=False,
                is_reshape=True):
        """Predict logic.

        Parameters
        ----------
        data : string, numpy array, pandas DataFrame, H2O DataTable's Frame or scipy.sparse
            Data source for prediction.
            When data type is string, it represents the path of txt file.
        start_iteration : int, optional (default=0)
            Start index of the iteration to predict.
        num_iteration : int, optional (default=-1)
            Iteration used for prediction.
        raw_score : bool, optional (default=False)
            Whether to predict raw scores.
        pred_leaf : bool, optional (default=False)
            Whether to predict leaf index.
        pred_contrib : bool, optional (default=False)
            Whether to predict feature contributions.
        data_has_header : bool, optional (default=False)
            Whether data has header.
            Used only for txt data.
        is_reshape : bool, optional (default=True)
            Whether to reshape to (nrow, ncol).

        Returns
        -------
        result : numpy array, scipy.sparse or list of scipy.sparse
            Prediction result.
            Can be sparse or a list of sparse objects (each element represents predictions for one class) for feature contributions (when ``pred_contrib=True``).
        """
        if isinstance(data, Dataset):
            raise TypeError("Cannot use Dataset instance for prediction, please use raw data instead")
        data = _data_from_pandas(data, None, None, self.pandas_categorical)[0]
        predict_type = C_API_PREDICT_NORMAL
        if raw_score:
            predict_type = C_API_PREDICT_RAW_SCORE
        if pred_leaf:
            predict_type = C_API_PREDICT_LEAF_INDEX
        if pred_contrib:
            predict_type = C_API_PREDICT_CONTRIB
        int_data_has_header = 1 if data_has_header else 0

        if isinstance(data, str):
            with _TempFile() as f:
                _safe_call(_LIB.LGBM_BoosterPredictForFile(
                    self.handle,
                    c_str(data),
                    ctypes.c_int(int_data_has_header),
                    ctypes.c_int(predict_type),
                    ctypes.c_int(start_iteration),
                    ctypes.c_int(num_iteration),
                    c_str(self.pred_parameter),
                    c_str(f.name)))
                lines = f.readlines()
                nrow = len(lines)
                preds = [float(token) for line in lines for token in line.split('\t')]
                preds = np.array(preds, dtype=np.float64, copy=False)
        elif isinstance(data, scipy.sparse.csr_matrix):
            preds, nrow = self.__pred_for_csr(data, start_iteration, num_iteration, predict_type)
        elif isinstance(data, scipy.sparse.csc_matrix):
            preds, nrow = self.__pred_for_csc(data, start_iteration, num_iteration, predict_type)
        elif isinstance(data, np.ndarray):
            preds, nrow = self.__pred_for_np2d(data, start_iteration, num_iteration, predict_type)
        elif isinstance(data, list):
            try:
                data = np.array(data)
            except BaseException:
                raise ValueError('Cannot convert data list to numpy array.')
            preds, nrow = self.__pred_for_np2d(data, start_iteration, num_iteration, predict_type)
        elif isinstance(data, dt_DataTable):
            preds, nrow = self.__pred_for_np2d(data.to_numpy(), start_iteration, num_iteration, predict_type)
        else:
            try:
                _log_warning('Converting data to scipy sparse matrix.')
                csr = scipy.sparse.csr_matrix(data)
            except BaseException:
                raise TypeError('Cannot predict data for type {}'.format(type(data).__name__))
            preds, nrow = self.__pred_for_csr(csr, start_iteration, num_iteration, predict_type)
        if pred_leaf:
            preds = preds.astype(np.int32)
        is_sparse = scipy.sparse.issparse(preds) or isinstance(preds, list)
        if is_reshape and not is_sparse and preds.size != nrow:
            if preds.size % nrow == 0:
                preds = preds.reshape(nrow, -1)
            else:
                raise ValueError('Length of predict result (%d) cannot be divide nrow (%d)'
                                 % (preds.size, nrow))
        return preds

    def __get_num_preds(self, start_iteration, num_iteration, nrow, predict_type):
        """Get size of prediction result."""
        if nrow > MAX_INT32:
            raise LightGBMError('LightGBM cannot perform prediction for data'
                                'with number of rows greater than MAX_INT32 (%d).\n'
                                'You can split your data into chunks'
                                'and then concatenate predictions for them' % MAX_INT32)
        n_preds = ctypes.c_int64(0)
        _safe_call(_LIB.LGBM_BoosterCalcNumPredict(
            self.handle,
            ctypes.c_int(nrow),
            ctypes.c_int(predict_type),
            ctypes.c_int(start_iteration),
            ctypes.c_int(num_iteration),
            ctypes.byref(n_preds)))
        return n_preds.value

    def __pred_for_np2d(self, mat, start_iteration, num_iteration, predict_type):
        """Predict for a 2-D numpy matrix."""
        if len(mat.shape) != 2:
            raise ValueError('Input numpy.ndarray or list must be 2 dimensional')

        def inner_predict(mat, start_iteration, num_iteration, predict_type, preds=None):
            if mat.dtype == np.float32 or mat.dtype == np.float64:
                data = np.array(mat.reshape(mat.size), dtype=mat.dtype, copy=False)
            else:  # change non-float data to float data, need to copy
                data = np.array(mat.reshape(mat.size), dtype=np.float32)
            ptr_data, type_ptr_data, _ = c_float_array(data)
            n_preds = self.__get_num_preds(start_iteration, num_iteration, mat.shape[0], predict_type)
            if preds is None:
                preds = np.zeros(n_preds, dtype=np.float64)
            elif len(preds.shape) != 1 or len(preds) != n_preds:
                raise ValueError("Wrong length of pre-allocated predict array")
            out_num_preds = ctypes.c_int64(0)
            _safe_call(_LIB.LGBM_BoosterPredictForMat(
                self.handle,
                ptr_data,
                ctypes.c_int(type_ptr_data),
                ctypes.c_int(mat.shape[0]),
                ctypes.c_int(mat.shape[1]),
                ctypes.c_int(C_API_IS_ROW_MAJOR),
                ctypes.c_int(predict_type),
                ctypes.c_int(start_iteration),
                ctypes.c_int(num_iteration),
                c_str(self.pred_parameter),
                ctypes.byref(out_num_preds),
                preds.ctypes.data_as(ctypes.POINTER(ctypes.c_double))))
            if n_preds != out_num_preds.value:
                raise ValueError("Wrong length for predict results")
            return preds, mat.shape[0]

        nrow = mat.shape[0]
        if nrow > MAX_INT32:
            sections = np.arange(start=MAX_INT32, stop=nrow, step=MAX_INT32)
            # __get_num_preds() cannot work with nrow > MAX_INT32, so calculate overall number of predictions piecemeal
            n_preds = [self.__get_num_preds(start_iteration, num_iteration, i, predict_type) for i in np.diff([0] + list(sections) + [nrow])]
            n_preds_sections = np.array([0] + n_preds, dtype=np.intp).cumsum()
            preds = np.zeros(sum(n_preds), dtype=np.float64)
            for chunk, (start_idx_pred, end_idx_pred) in zip(np.array_split(mat, sections),
                                                             zip(n_preds_sections, n_preds_sections[1:])):
                # avoid memory consumption by arrays concatenation operations
                inner_predict(chunk, start_iteration, num_iteration, predict_type, preds[start_idx_pred:end_idx_pred])
            return preds, nrow
        else:
            return inner_predict(mat, start_iteration, num_iteration, predict_type)

    def __create_sparse_native(self, cs, out_shape, out_ptr_indptr, out_ptr_indices, out_ptr_data,
                               indptr_type, data_type, is_csr=True):
        # create numpy array from output arrays
        data_indices_len = out_shape[0]
        indptr_len = out_shape[1]
        nrow = out_shape[2]
        ncol = out_shape[3]
        if indptr_type == C_API_DTYPE_INT32:
            out_indptr = cint32_array_to_numpy(out_ptr_indptr, indptr_len)
        elif indptr_type == C_API_DTYPE_INT64:
            out_indptr = cint64_array_to_numpy(out_ptr_indptr, indptr_len)
        else:
            raise TypeError("Expected int32 or int64 type for indptr")
        if data_type == C_API_DTYPE_FLOAT32:
            out_data = cfloat32_array_to_numpy(out_ptr_data, data_indices_len)
        elif data_type == C_API_DTYPE_FLOAT64:
            out_data = cfloat64_array_to_numpy(out_ptr_data, data_indices_len)
        else:
            raise TypeError("Expected float32 or float64 type for data")
        out_indices = cint32_array_to_numpy(out_ptr_indices, data_indices_len)
        # break up indptr based on number of rows (note more than one matrix in multiclass case)
        if is_csr:
            per_class_indptr_shape = cs.indptr.shape[0]
        else:
            per_class_indptr_shape = ncol + 1
        # for CSC there is extra column added
        if not is_csr:
            per_class_indptr_shape += 1
        out_indptr_arrays = np.split(out_indptr, out_indptr.shape[0] / per_class_indptr_shape)
        # reformat output into a csr or csc matrix or list of csr or csc matrices
        cs_output_matrices = []
        offset = 0
        for cs_indptr in out_indptr_arrays:
            matrix_indptr_len = cs_indptr[cs_indptr.shape[0] - 1]
            cs_indices = out_indices[offset + cs_indptr[0]:offset + matrix_indptr_len]
            cs_data = out_data[offset + cs_indptr[0]:offset + matrix_indptr_len]
            offset += matrix_indptr_len
            # same shape as input csr or csc matrix except extra column for expected value
            cs_shape = [nrow, ncol + 1]
            # note: make sure we copy data as it will be deallocated next
            if is_csr:
                cs_output_matrices.append(scipy.sparse.csr_matrix((cs_data, cs_indices, cs_indptr), cs_shape))
            else:
                cs_output_matrices.append(scipy.sparse.csc_matrix((cs_data, cs_indices, cs_indptr), cs_shape))
        # free the temporary native indptr, indices, and data
        _safe_call(_LIB.LGBM_BoosterFreePredictSparse(out_ptr_indptr, out_ptr_indices, out_ptr_data,
                                                      ctypes.c_int(indptr_type), ctypes.c_int(data_type)))
        if len(cs_output_matrices) == 1:
            return cs_output_matrices[0]
        return cs_output_matrices

    def __pred_for_csr(self, csr, start_iteration, num_iteration, predict_type):
        """Predict for a CSR data."""
        def inner_predict(csr, start_iteration, num_iteration, predict_type, preds=None):
            nrow = len(csr.indptr) - 1
            n_preds = self.__get_num_preds(start_iteration, num_iteration, nrow, predict_type)
            if preds is None:
                preds = np.zeros(n_preds, dtype=np.float64)
            elif len(preds.shape) != 1 or len(preds) != n_preds:
                raise ValueError("Wrong length of pre-allocated predict array")
            out_num_preds = ctypes.c_int64(0)

            ptr_indptr, type_ptr_indptr, __ = c_int_array(csr.indptr)
            ptr_data, type_ptr_data, _ = c_float_array(csr.data)

            assert csr.shape[1] <= MAX_INT32
            csr_indices = csr.indices.astype(np.int32, copy=False)

            _safe_call(_LIB.LGBM_BoosterPredictForCSR(
                self.handle,
                ptr_indptr,
                ctypes.c_int32(type_ptr_indptr),
                csr_indices.ctypes.data_as(ctypes.POINTER(ctypes.c_int32)),
                ptr_data,
                ctypes.c_int(type_ptr_data),
                ctypes.c_int64(len(csr.indptr)),
                ctypes.c_int64(len(csr.data)),
                ctypes.c_int64(csr.shape[1]),
                ctypes.c_int(predict_type),
                ctypes.c_int(start_iteration),
                ctypes.c_int(num_iteration),
                c_str(self.pred_parameter),
                ctypes.byref(out_num_preds),
                preds.ctypes.data_as(ctypes.POINTER(ctypes.c_double))))
            if n_preds != out_num_preds.value:
                raise ValueError("Wrong length for predict results")
            return preds, nrow

        def inner_predict_sparse(csr, start_iteration, num_iteration, predict_type):
            ptr_indptr, type_ptr_indptr, __ = c_int_array(csr.indptr)
            ptr_data, type_ptr_data, _ = c_float_array(csr.data)
            csr_indices = csr.indices.astype(np.int32, copy=False)
            matrix_type = C_API_MATRIX_TYPE_CSR
            if type_ptr_indptr == C_API_DTYPE_INT32:
                out_ptr_indptr = ctypes.POINTER(ctypes.c_int32)()
            else:
                out_ptr_indptr = ctypes.POINTER(ctypes.c_int64)()
            out_ptr_indices = ctypes.POINTER(ctypes.c_int32)()
            if type_ptr_data == C_API_DTYPE_FLOAT32:
                out_ptr_data = ctypes.POINTER(ctypes.c_float)()
            else:
                out_ptr_data = ctypes.POINTER(ctypes.c_double)()
            out_shape = np.zeros(4, dtype=np.int64)
            _safe_call(_LIB.LGBM_BoosterPredictSparseOutput(
                self.handle,
                ptr_indptr,
                ctypes.c_int32(type_ptr_indptr),
                csr_indices.ctypes.data_as(ctypes.POINTER(ctypes.c_int32)),
                ptr_data,
                ctypes.c_int(type_ptr_data),
                ctypes.c_int64(len(csr.indptr)),
                ctypes.c_int64(len(csr.data)),
                ctypes.c_int64(csr.shape[1]),
                ctypes.c_int(predict_type),
                ctypes.c_int(start_iteration),
                ctypes.c_int(num_iteration),
                c_str(self.pred_parameter),
                ctypes.c_int(matrix_type),
                out_shape.ctypes.data_as(ctypes.POINTER(ctypes.c_int64)),
                ctypes.byref(out_ptr_indptr),
                ctypes.byref(out_ptr_indices),
                ctypes.byref(out_ptr_data)))
            matrices = self.__create_sparse_native(csr, out_shape, out_ptr_indptr, out_ptr_indices, out_ptr_data,
                                                   type_ptr_indptr, type_ptr_data, is_csr=True)
            nrow = len(csr.indptr) - 1
            return matrices, nrow

        if predict_type == C_API_PREDICT_CONTRIB:
            return inner_predict_sparse(csr, start_iteration, num_iteration, predict_type)
        nrow = len(csr.indptr) - 1
        if nrow > MAX_INT32:
            sections = [0] + list(np.arange(start=MAX_INT32, stop=nrow, step=MAX_INT32)) + [nrow]
            # __get_num_preds() cannot work with nrow > MAX_INT32, so calculate overall number of predictions piecemeal
            n_preds = [self.__get_num_preds(start_iteration, num_iteration, i, predict_type) for i in np.diff(sections)]
            n_preds_sections = np.array([0] + n_preds, dtype=np.intp).cumsum()
            preds = np.zeros(sum(n_preds), dtype=np.float64)
            for (start_idx, end_idx), (start_idx_pred, end_idx_pred) in zip(zip(sections, sections[1:]),
                                                                            zip(n_preds_sections, n_preds_sections[1:])):
                # avoid memory consumption by arrays concatenation operations
                inner_predict(csr[start_idx:end_idx], start_iteration, num_iteration, predict_type, preds[start_idx_pred:end_idx_pred])
            return preds, nrow
        else:
            return inner_predict(csr, start_iteration, num_iteration, predict_type)

    def __pred_for_csc(self, csc, start_iteration, num_iteration, predict_type):
        """Predict for a CSC data."""
        def inner_predict_sparse(csc, start_iteration, num_iteration, predict_type):
            ptr_indptr, type_ptr_indptr, __ = c_int_array(csc.indptr)
            ptr_data, type_ptr_data, _ = c_float_array(csc.data)
            csc_indices = csc.indices.astype(np.int32, copy=False)
            matrix_type = C_API_MATRIX_TYPE_CSC
            if type_ptr_indptr == C_API_DTYPE_INT32:
                out_ptr_indptr = ctypes.POINTER(ctypes.c_int32)()
            else:
                out_ptr_indptr = ctypes.POINTER(ctypes.c_int64)()
            out_ptr_indices = ctypes.POINTER(ctypes.c_int32)()
            if type_ptr_data == C_API_DTYPE_FLOAT32:
                out_ptr_data = ctypes.POINTER(ctypes.c_float)()
            else:
                out_ptr_data = ctypes.POINTER(ctypes.c_double)()
            out_shape = np.zeros(4, dtype=np.int64)
            _safe_call(_LIB.LGBM_BoosterPredictSparseOutput(
                self.handle,
                ptr_indptr,
                ctypes.c_int32(type_ptr_indptr),
                csc_indices.ctypes.data_as(ctypes.POINTER(ctypes.c_int32)),
                ptr_data,
                ctypes.c_int(type_ptr_data),
                ctypes.c_int64(len(csc.indptr)),
                ctypes.c_int64(len(csc.data)),
                ctypes.c_int64(csc.shape[0]),
                ctypes.c_int(predict_type),
                ctypes.c_int(start_iteration),
                ctypes.c_int(num_iteration),
                c_str(self.pred_parameter),
                ctypes.c_int(matrix_type),
                out_shape.ctypes.data_as(ctypes.POINTER(ctypes.c_int64)),
                ctypes.byref(out_ptr_indptr),
                ctypes.byref(out_ptr_indices),
                ctypes.byref(out_ptr_data)))
            matrices = self.__create_sparse_native(csc, out_shape, out_ptr_indptr, out_ptr_indices, out_ptr_data,
                                                   type_ptr_indptr, type_ptr_data, is_csr=False)
            nrow = csc.shape[0]
            return matrices, nrow

        nrow = csc.shape[0]
        if nrow > MAX_INT32:
            return self.__pred_for_csr(csc.tocsr(), start_iteration, num_iteration, predict_type)
        if predict_type == C_API_PREDICT_CONTRIB:
            return inner_predict_sparse(csc, start_iteration, num_iteration, predict_type)
        n_preds = self.__get_num_preds(start_iteration, num_iteration, nrow, predict_type)
        preds = np.zeros(n_preds, dtype=np.float64)
        out_num_preds = ctypes.c_int64(0)

        ptr_indptr, type_ptr_indptr, __ = c_int_array(csc.indptr)
        ptr_data, type_ptr_data, _ = c_float_array(csc.data)

        assert csc.shape[0] <= MAX_INT32
        csc_indices = csc.indices.astype(np.int32, copy=False)

        _safe_call(_LIB.LGBM_BoosterPredictForCSC(
            self.handle,
            ptr_indptr,
            ctypes.c_int32(type_ptr_indptr),
            csc_indices.ctypes.data_as(ctypes.POINTER(ctypes.c_int32)),
            ptr_data,
            ctypes.c_int(type_ptr_data),
            ctypes.c_int64(len(csc.indptr)),
            ctypes.c_int64(len(csc.data)),
            ctypes.c_int64(csc.shape[0]),
            ctypes.c_int(predict_type),
            ctypes.c_int(start_iteration),
            ctypes.c_int(num_iteration),
            c_str(self.pred_parameter),
            ctypes.byref(out_num_preds),
            preds.ctypes.data_as(ctypes.POINTER(ctypes.c_double))))
        if n_preds != out_num_preds.value:
            raise ValueError("Wrong length for predict results")
        return preds, nrow

    def current_iteration(self):
        """Get the index of the current iteration.

        Returns
        -------
        cur_iter : int
            The index of the current iteration.
        """
        out_cur_iter = ctypes.c_int(0)
        _safe_call(_LIB.LGBM_BoosterGetCurrentIteration(
            self.handle,
            ctypes.byref(out_cur_iter)))
        return out_cur_iter.value


class Dataset:
    """Dataset in LightGBM."""

    def __init__(self, data, label=None, reference=None,
                 weight=None, group=None, init_score=None, silent=False,
                 feature_name='auto', categorical_feature='auto', params=None,
                 free_raw_data=True, cat_converters=None):
        """Initialize Dataset.

        Parameters
        ----------
        data : string, numpy array, pandas DataFrame, H2O DataTable's Frame, scipy.sparse or list of numpy arrays
            Data source of Dataset.
            If string, it represents the path to txt file.
        label : list, numpy 1-D array, pandas Series / one-column DataFrame or None, optional (default=None)
            Label of the data.
        reference : Dataset or None, optional (default=None)
            If this is Dataset for validation, training data should be used as reference.
        weight : list, numpy 1-D array, pandas Series or None, optional (default=None)
            Weight for each instance.
        group : list, numpy 1-D array, pandas Series or None, optional (default=None)
            Group/query data.
            Only used in the learning-to-rank task.
            sum(group) = n_samples.
            For example, if you have a 100-document dataset with ``group = [10, 20, 40, 10, 10, 10]``, that means that you have 6 groups,
            where the first 10 records are in the first group, records 11-30 are in the second group, records 31-70 are in the third group, etc.
        init_score : list, numpy 1-D array, pandas Series or None, optional (default=None)
            Init score for Dataset.
        silent : bool, optional (default=False)
            Whether to print messages during construction.
        feature_name : list of strings or 'auto', optional (default="auto")
            Feature names.
            If 'auto' and data is pandas DataFrame, data columns names are used.
        categorical_feature : list of strings or int, or 'auto', optional (default="auto")
            Categorical features.
            If list of int, interpreted as indices.
            If list of strings, interpreted as feature names (need to specify ``feature_name`` as well).
            If 'auto' and data is pandas DataFrame, pandas unordered categorical columns are used.
            All values in categorical features should be less than int32 max value (2147483647).
            Large values could be memory consuming. Consider using consecutive integers starting from zero.
            All negative values in categorical features will be treated as missing values.
            The output cannot be monotonically constrained with respect to a categorical feature.
        params : dict or None, optional (default=None)
            Other parameters for Dataset.
        free_raw_data : bool, optional (default=True)
            If True, raw data is freed after constructing inner Dataset.
        cat_converters : string, optional (default='raw')
            Ways to convert categorical features, currently supports:
            1. ctr[:prior], where prior is a real number used to smooth the calculation of CTR values.
            If the prior value is omitted, then the label mean will be used as prior.
            2. count, the count of the categorical feature value in the dataset.
            3. raw, the dynamic encoding method which encodes categorical values with sum_gradients / sum_hessians
            per leaf per iteration.
            For example "ctr:0.5,ctr:0.0,count will convert each categorical feature into 3 numerical features,
            with the 3 different ways separated by ','.
            When cat_converters==None, it is equivalent to 'raw'.
        """
        self.handle = None
        self.data = data
        self.label = label
        self.reference = reference
        self.weight = weight
        self.group = group
        self.init_score = init_score
        self.silent = silent
        self.feature_name = feature_name

        self.categorical_feature = categorical_feature
        self.cat_converters = cat_converters
        self._extract_categorical_info_from_params(params)

        self.params = {} if params is None else deepcopy(params)

        self.free_raw_data = free_raw_data
        self.used_indices = None
        self.need_slice = True
        self._predictor = None
        self.pandas_categorical = None
        self.params_back_up = None
        self.feature_penalty = None
        self.monotone_constraints = None
        self.version = 0

    def __del__(self):
        try:
            self._free_handle()
        except AttributeError:
            pass

    def _extract_categorical_info_from_params(self, params):
        if params is not None:
            categorical_feature_from_params = None
            cat_converters_from_params = None
            if isinstance(params, dict):
                for cat_alias in _ConfigAliases.get("categorical_feature"):
                    if cat_alias in params:
                        categorical_feature_from_params = params.pop(cat_alias)
                if "cat_converters" in params:
                    cat_converters_from_params = params.pop("cat_converters")
            if categorical_feature_from_params is not None:
                if self.categorical_feature == 'auto' or self.categorical_feature is None:
                    if isinstance(categorical_feature_from_params, int):
                        categorical_feature_from_params = [categorical_feature_from_params]
                    self.categorical_feature = categorical_feature_from_params
                elif self.categorical_feature != categorical_feature_from_params:
                    warnings.warn("categorical_feature {0} in params will be ignored, using {1}".format(
                    categorical_feature_from_params, self.categorical_feature))
            if cat_converters_from_params is not None:
                if self.cat_converters is None:
                    self.cat_converters = cat_converters_from_params
                elif self.cat_converters != cat_converters_from_params:
                    warnings.warn("cat_converters {0} in params will be ignored, using {1}".format(
                    cat_converters_from_params, self.cat_converters))

    def get_params(self):
        """Get the used parameters in the Dataset.

        Returns
        -------
        params : dict or None
            The used parameters in this Dataset object.
        """
        if self.params is not None:
            # no min_data, nthreads and verbose in this function
            dataset_params = _ConfigAliases.get("bin_construct_sample_cnt",
                                                "categorical_feature",
                                                "cat_converters",
                                                "data_random_seed",
                                                "enable_bundle",
                                                "feature_pre_filter",
                                                "forcedbins_filename",
                                                "group_column",
                                                "header",
                                                "ignore_column",
                                                "is_enable_sparse",
                                                "label_column",
                                                "linear_tree",
                                                "max_bin",
                                                "max_bin_by_feature",
                                                "min_data_in_bin",
                                                "pre_partition",
                                                "two_round",
                                                "use_missing",
                                                "weight_column",
                                                "zero_as_missing")
            return {k: v for k, v in self.params.items() if k in dataset_params}

    def _free_handle(self):
        if self.handle is not None:
            _safe_call(_LIB.LGBM_DatasetFree(self.handle))
            self.handle = None
        self.need_slice = True
        if self.used_indices is not None:
            self.data = None
        return self

    def _set_init_score_by_predictor(self, predictor, data, used_indices=None):
        data_has_header = False
        if isinstance(data, str):
            # check data has header or not
            data_has_header = any(self.params.get(alias, False) for alias in _ConfigAliases.get("header"))
        num_data = self.num_data()
        if predictor is not None:
            init_score = predictor.predict(data,
                                           raw_score=True,
                                           data_has_header=data_has_header,
                                           is_reshape=False)
            if used_indices is not None:
                assert not self.need_slice
                if isinstance(data, str):
                    sub_init_score = np.zeros(num_data * predictor.num_class, dtype=np.float32)
                    assert num_data == len(used_indices)
                    for i in range(len(used_indices)):
                        for j in range(predictor.num_class):
                            sub_init_score[i * predictor.num_class + j] = init_score[used_indices[i] * predictor.num_class + j]
                    init_score = sub_init_score
            if predictor.num_class > 1:
                # need to regroup init_score
                new_init_score = np.zeros(init_score.size, dtype=np.float32)
                for i in range(num_data):
                    for j in range(predictor.num_class):
                        new_init_score[j * num_data + i] = init_score[i * predictor.num_class + j]
                init_score = new_init_score
        elif self.init_score is not None:
            init_score = np.zeros(self.init_score.shape, dtype=np.float32)
        else:
            return self
        self.set_init_score(init_score)

    def _lazy_init(self, data, label=None, reference=None,
                   weight=None, group=None, init_score=None, predictor=None,
                   silent=False, feature_name='auto',
                   categorical_feature='auto', params=None):
        if data is None:
            self.handle = None
            return self
        if reference is not None:
            self.pandas_categorical = reference.pandas_categorical
            if self.cat_converters is not None and self.cat_converters != reference.cat_converters:
                warnings.warn("'cat_converters' set in validation data is overridden by that of training data.")
            self.cat_converters = reference.cat_converters
            if self.categorical_feature != 'auto' and self.categorical_feature is not None and\
                    self.categorical_feature != reference.categorical_feature:
                warnings.warn("'categorical_feature' set in validation data is overridden by that of training data.")
            self.categorical_feature = reference.categorical_feature
            categorical_feature = reference.categorical_feature
        data, feature_name, categorical_feature, self.pandas_categorical = _data_from_pandas(data,
                                                                                             feature_name,
                                                                                             categorical_feature,
                                                                                             self.pandas_categorical)
        label = _label_from_pandas(label)

        # process for args
        params = {} if params is None else params
        args_names = (getattr(self.__class__, '_lazy_init')
                      .__code__
                      .co_varnames[:getattr(self.__class__, '_lazy_init').__code__.co_argcount])
        for key, _ in params.items():
            if key in args_names:
                _log_warning('{0} keyword has been found in `params` and will be ignored.\n'
                             'Please use {0} argument of the Dataset constructor to pass this parameter.'
                             .format(key))
        # user can set verbose with params, it has higher priority
        if not any(verbose_alias in params for verbose_alias in _ConfigAliases.get("verbosity")) and silent:
            params["verbose"] = -1
        # get categorical features
        if categorical_feature is not None:
            categorical_indices = set()
            feature_dict = {}
            if feature_name is not None:
                feature_dict = {name: i for i, name in enumerate(feature_name)}
            for name in categorical_feature:
                if isinstance(name, str) and name in feature_dict:
                    categorical_indices.add(feature_dict[name])
                elif isinstance(name, int):
                    categorical_indices.add(name)
                else:
                    raise TypeError("Wrong type({}) or unknown name({}) in categorical_feature"
                                    .format(type(name).__name__, name))
            if categorical_indices:
                for cat_alias in _ConfigAliases.get("categorical_feature"):
                    if cat_alias in params:
                        _log_warning('{} in param dict is overridden.'.format(cat_alias))
                        params.pop(cat_alias, None)
                params['categorical_column'] = sorted(categorical_indices)
        if self.cat_converters is not None:
            if "cat_converters" in params:
                warnings.warn("cat_converters in param dict is overridden.")
                params.pop("cat_converters", None)
            params["cat_converters"] = self.cat_converters
        params_str = param_dict_to_str(params)
        self.params = params
        # process for reference dataset
        ref_dataset = None
        if isinstance(reference, Dataset):
            ref_dataset = reference.construct().handle
        elif reference is not None:
            raise TypeError('Reference dataset should be None or dataset instance')
        # start construct data
        if isinstance(data, str):
            self.handle = ctypes.c_void_p()
            _safe_call(_LIB.LGBM_DatasetCreateFromFile(
                c_str(data),
                c_str(params_str),
                ref_dataset,
                ctypes.byref(self.handle)))
        elif isinstance(data, scipy.sparse.csr_matrix):
            self.__init_from_csr(data, label, params_str, ref_dataset)
        elif isinstance(data, scipy.sparse.csc_matrix):
            self.__init_from_csc(data, label, params_str, ref_dataset)
        elif isinstance(data, np.ndarray):
            self.__init_from_np2d(data, label, params_str, ref_dataset)
        elif isinstance(data, list) and len(data) > 0 and all(isinstance(x, np.ndarray) for x in data):
<<<<<<< HEAD
            self.__init_from_list_np2d(data, label, params_str, ref_dataset)
        elif isinstance(data, DataTable):
            self.__init_from_np2d(data.to_numpy(), label, params_str, ref_dataset)
=======
            self.__init_from_list_np2d(data, params_str, ref_dataset)
        elif isinstance(data, dt_DataTable):
            self.__init_from_np2d(data.to_numpy(), params_str, ref_dataset)
>>>>>>> d4658fbb
        else:
            try:
                csr = scipy.sparse.csr_matrix(data)
                self.__init_from_csr(csr, label, params_str, ref_dataset)
            except BaseException:
                raise TypeError('Cannot initialize Dataset from {}'.format(type(data).__name__))
        if label is not None:
            self.set_label(label)
        if self.get_label() is None:
            raise ValueError("Label should not be None")
        if weight is not None:
            self.set_weight(weight)
        if group is not None:
            self.set_group(group)
        if isinstance(predictor, _InnerPredictor):
            if self._predictor is None and init_score is not None:
                _log_warning("The init_score will be overridden by the prediction of init_model.")
            self._set_init_score_by_predictor(predictor, data)
        elif init_score is not None:
            self.set_init_score(init_score)
        elif predictor is not None:
            raise TypeError('Wrong predictor type {}'.format(type(predictor).__name__))
        # set feature names
        return self.set_feature_name(feature_name)

    def __init_from_np2d(self, mat, label, params_str, ref_dataset):
        """Initialize data from a 2-D numpy matrix."""
        if len(mat.shape) != 2:
            raise ValueError('Input numpy.ndarray must be 2 dimensional')

        self.handle = ctypes.c_void_p()
        if mat.dtype == np.float32 or mat.dtype == np.float64:
            data = np.array(mat.reshape(mat.size), dtype=mat.dtype, copy=False)
        else:  # change non-float data to float data, need to copy
            data = np.array(mat.reshape(mat.size), dtype=np.float32)

        ptr_data, type_ptr_data, _ = c_float_array(data)
        ptr_label, _ = c_float_label(label)
        _safe_call(_LIB.LGBM_DatasetCreateFromMat(
            ptr_data,
            ptr_label,
            ctypes.c_int(type_ptr_data),
            ctypes.c_int(mat.shape[0]),
            ctypes.c_int(mat.shape[1]),
            ctypes.c_int(C_API_IS_ROW_MAJOR),
            c_str(params_str),
            ref_dataset,
            ctypes.byref(self.handle)))
        return self

    def __init_from_list_np2d(self, mats, label, params_str, ref_dataset):
        """Initialize data from a list of 2-D numpy matrices."""
        ncol = mats[0].shape[1]
        nrow = np.zeros((len(mats),), np.int32)
        if mats[0].dtype == np.float64:
            ptr_data = (ctypes.POINTER(ctypes.c_double) * len(mats))()
        else:
            ptr_data = (ctypes.POINTER(ctypes.c_float) * len(mats))()

        holders = []
        type_ptr_data = None

        for i, mat in enumerate(mats):
            if len(mat.shape) != 2:
                raise ValueError('Input numpy.ndarray must be 2 dimensional')

            if mat.shape[1] != ncol:
                raise ValueError('Input arrays must have same number of columns')

            nrow[i] = mat.shape[0]

            if mat.dtype == np.float32 or mat.dtype == np.float64:
                mats[i] = np.array(mat.reshape(mat.size), dtype=mat.dtype, copy=False)
            else:  # change non-float data to float data, need to copy
                mats[i] = np.array(mat.reshape(mat.size), dtype=np.float32)

            chunk_ptr_data, chunk_type_ptr_data, holder = c_float_array(mats[i])
            if type_ptr_data is not None and chunk_type_ptr_data != type_ptr_data:
                raise ValueError('Input chunks must have same type')
            ptr_data[i] = chunk_ptr_data
            type_ptr_data = chunk_type_ptr_data
            holders.append(holder)

        ptr_label, _ = c_float_label(label)

        self.handle = ctypes.c_void_p()
        _safe_call(_LIB.LGBM_DatasetCreateFromMats(
            ctypes.c_int(len(mats)),
            ctypes.cast(ptr_data, ctypes.POINTER(ctypes.POINTER(ctypes.c_double))),
            ptr_label,
            ctypes.c_int(type_ptr_data),
            nrow.ctypes.data_as(ctypes.POINTER(ctypes.c_int32)),
            ctypes.c_int(ncol),
            ctypes.c_int(C_API_IS_ROW_MAJOR),
            c_str(params_str),
            ref_dataset,
            ctypes.byref(self.handle)))
        return self

    def __init_from_csr(self, csr, label, params_str, ref_dataset):
        """Initialize data from a CSR matrix."""
        if len(csr.indices) != len(csr.data):
            raise ValueError('Length mismatch: {} vs {}'.format(len(csr.indices), len(csr.data)))
        self.handle = ctypes.c_void_p()

        ptr_indptr, type_ptr_indptr, __ = c_int_array(csr.indptr)
        ptr_data, type_ptr_data, _ = c_float_array(csr.data)
        ptr_label, _ = c_float_label(label)

        assert csr.shape[1] <= MAX_INT32
        csr_indices = csr.indices.astype(np.int32, copy=False)

        _safe_call(_LIB.LGBM_DatasetCreateFromCSR(
            ptr_indptr,
            ctypes.c_int(type_ptr_indptr),
            csr_indices.ctypes.data_as(ctypes.POINTER(ctypes.c_int32)),
            ptr_data,
            ptr_label,
            ctypes.c_int(type_ptr_data),
            ctypes.c_int64(len(csr.indptr)),
            ctypes.c_int64(len(csr.data)),
            ctypes.c_int64(csr.shape[1]),
            c_str(params_str),
            ref_dataset,
            ctypes.byref(self.handle)))
        return self

    def __init_from_csc(self, csc, label, params_str, ref_dataset):
        """Initialize data from a CSC matrix."""
        if len(csc.indices) != len(csc.data):
            raise ValueError('Length mismatch: {} vs {}'.format(len(csc.indices), len(csc.data)))
        self.handle = ctypes.c_void_p()

        ptr_indptr, type_ptr_indptr, __ = c_int_array(csc.indptr)
        ptr_data, type_ptr_data, _ = c_float_array(csc.data)

        ptr_label, _ = c_float_label(label)

        assert csc.shape[0] <= MAX_INT32
        csc_indices = csc.indices.astype(np.int32, copy=False)

        _safe_call(_LIB.LGBM_DatasetCreateFromCSC(
            ptr_indptr,
            ctypes.c_int(type_ptr_indptr),
            csc_indices.ctypes.data_as(ctypes.POINTER(ctypes.c_int32)),
            ptr_data,
            ptr_label,
            ctypes.c_int(type_ptr_data),
            ctypes.c_int64(len(csc.indptr)),
            ctypes.c_int64(len(csc.data)),
            ctypes.c_int64(csc.shape[0]),
            c_str(params_str),
            ref_dataset,
            ctypes.byref(self.handle)))
        return self

    def construct(self):
        """Lazy init.

        Returns
        -------
        self : Dataset
            Constructed Dataset object.
        """
        if self.handle is None:
            if self.reference is not None:
                reference_params = self.reference.get_params()
                reference_params.pop("cat_converters", None)
                for cat_alias in _ConfigAliases.get("categorical_feature"):
                    reference_params.pop(cat_alias, None)
                self._extract_categorical_info_from_params(self.params)
                if self.get_params() != reference_params:
                    _log_warning('Overriding the parameters from Reference Dataset.')
                    self._update_params(reference_params)
                if self.used_indices is None:
                    # create valid
                    self._lazy_init(self.data, label=self.label, reference=self.reference,
                                    weight=self.weight, group=self.group,
                                    init_score=self.init_score, predictor=self._predictor,
                                    silent=self.silent, feature_name=self.feature_name, params=self.params)
                else:
                    # construct subset
                    used_indices = list_to_1d_numpy(self.used_indices, np.int32, name='used_indices')
                    assert used_indices.flags.c_contiguous
                    if self.reference.group is not None:
                        group_info = np.array(self.reference.group).astype(np.int32, copy=False)
                        _, self.group = np.unique(np.repeat(range(len(group_info)), repeats=group_info)[self.used_indices],
                                                  return_counts=True)
                    self.handle = ctypes.c_void_p()
                    params_str = param_dict_to_str(self.params)
                    _safe_call(_LIB.LGBM_DatasetGetSubset(
                        self.reference.construct().handle,
                        used_indices.ctypes.data_as(ctypes.POINTER(ctypes.c_int32)),
                        ctypes.c_int(used_indices.shape[0]),
                        c_str(params_str),
                        ctypes.byref(self.handle)))
                    if not self.free_raw_data:
                        self.get_data()
                    if self.group is not None:
                        self.set_group(self.group)
                    if self.get_label() is None:
                        raise ValueError("Label should not be None.")
                    if isinstance(self._predictor, _InnerPredictor) and self._predictor is not self.reference._predictor:
                        self.get_data()
                        self._set_init_score_by_predictor(self._predictor, self.data, used_indices)
            else:
                # create train
                self._extract_categorical_info_from_params(self.params)
                self._lazy_init(self.data, label=self.label,
                                weight=self.weight, group=self.group,
                                init_score=self.init_score, predictor=self._predictor,
                                silent=self.silent, feature_name=self.feature_name,
                                categorical_feature=self.categorical_feature,
                                params=self.params)
            if self.free_raw_data:
                self.data = None
        return self

    def create_valid(self, data, label=None, weight=None, group=None,
                     init_score=None, silent=False, params=None):
        """Create validation data align with current Dataset.

        Parameters
        ----------
        data : string, numpy array, pandas DataFrame, H2O DataTable's Frame, scipy.sparse or list of numpy arrays
            Data source of Dataset.
            If string, it represents the path to txt file.
        label : list, numpy 1-D array, pandas Series / one-column DataFrame or None, optional (default=None)
            Label of the data.
        weight : list, numpy 1-D array, pandas Series or None, optional (default=None)
            Weight for each instance.
        group : list, numpy 1-D array, pandas Series or None, optional (default=None)
            Group/query data.
            Only used in the learning-to-rank task.
            sum(group) = n_samples.
            For example, if you have a 100-document dataset with ``group = [10, 20, 40, 10, 10, 10]``, that means that you have 6 groups,
            where the first 10 records are in the first group, records 11-30 are in the second group, records 31-70 are in the third group, etc.
        init_score : list, numpy 1-D array, pandas Series or None, optional (default=None)
            Init score for Dataset.
        silent : bool, optional (default=False)
            Whether to print messages during construction.
        params : dict or None, optional (default=None)
            Other parameters for validation Dataset.

        Returns
        -------
        valid : Dataset
            Validation Dataset with reference to self.
        """
        ret = Dataset(data, label=label, reference=self,
                      weight=weight, group=group, init_score=init_score,
                      silent=silent, params=params, free_raw_data=self.free_raw_data)
        ret._predictor = self._predictor
        ret.pandas_categorical = self.pandas_categorical
        return ret

    def subset(self, used_indices, params=None):
        """Get subset of current Dataset.

        Parameters
        ----------
        used_indices : list of int
            Indices used to create the subset.
        params : dict or None, optional (default=None)
            These parameters will be passed to Dataset constructor.

        Returns
        -------
        subset : Dataset
            Subset of the current Dataset.
        """
        if params is None:
            params = self.params
        ret = Dataset(None, reference=self, feature_name=self.feature_name,
                      categorical_feature=self.categorical_feature, params=params,
                      free_raw_data=self.free_raw_data)
        ret._predictor = self._predictor
        ret.pandas_categorical = self.pandas_categorical
        ret.used_indices = sorted(used_indices)
        return ret

    def save_binary(self, filename):
        """Save Dataset to a binary file.

        .. note::

            Please note that `init_score` is not saved in binary file.
            If you need it, please set it again after loading Dataset.

        Parameters
        ----------
        filename : string
            Name of the output file.

        Returns
        -------
        self : Dataset
            Returns self.
        """
        _safe_call(_LIB.LGBM_DatasetSaveBinary(
            self.construct().handle,
            c_str(filename)))
        return self

    def _update_params(self, params):
        if not params:
            return self
        params = deepcopy(params)

        def update():
            if not self.params:
                self.params = params
            else:
                self.params_back_up = deepcopy(self.params)
                self.params.update(params)

        if self.handle is None:
            update()
        elif params is not None:
            ret = _LIB.LGBM_DatasetUpdateParamChecking(
                c_str(param_dict_to_str(self.params)),
                c_str(param_dict_to_str(params)))
            if ret != 0:
                # could be updated if data is not freed
                if self.data is not None:
                    update()
                    self._free_handle()
                else:
                    raise LightGBMError(_LIB.LGBM_GetLastError().decode('utf-8'))
        return self

    def _reverse_update_params(self):
        if self.handle is None:
            self.params = deepcopy(self.params_back_up)
            self.params_back_up = None
        return self

    def set_field(self, field_name, data):
        """Set property into the Dataset.

        Parameters
        ----------
        field_name : string
            The field name of the information.
        data : list, numpy 1-D array, pandas Series or None
            The array of data to be set.

        Returns
        -------
        self : Dataset
            Dataset with set property.
        """
        if self.handle is None:
            raise Exception("Cannot set %s before construct dataset" % field_name)
        if data is None:
            # set to None
            _safe_call(_LIB.LGBM_DatasetSetField(
                self.handle,
                c_str(field_name),
                None,
                ctypes.c_int(0),
                ctypes.c_int(FIELD_TYPE_MAPPER[field_name])))
            return self
        dtype = np.float32
        if field_name == 'group':
            dtype = np.int32
        elif field_name == 'init_score':
            dtype = np.float64
        data = list_to_1d_numpy(data, dtype, name=field_name)
        if data.dtype == np.float32 or data.dtype == np.float64:
            ptr_data, type_data, _ = c_float_array(data)
        elif data.dtype == np.int32:
            ptr_data, type_data, _ = c_int_array(data)
        else:
            raise TypeError("Expected np.float32/64 or np.int32, met type({})".format(data.dtype))
        if type_data != FIELD_TYPE_MAPPER[field_name]:
            raise TypeError("Input type error for set_field")
        _safe_call(_LIB.LGBM_DatasetSetField(
            self.handle,
            c_str(field_name),
            ptr_data,
            ctypes.c_int(len(data)),
            ctypes.c_int(type_data)))
        self.version += 1
        return self

    def get_field(self, field_name):
        """Get property from the Dataset.

        Parameters
        ----------
        field_name : string
            The field name of the information.

        Returns
        -------
        info : numpy array
            A numpy array with information from the Dataset.
        """
        if self.handle is None:
            raise Exception("Cannot get %s before construct Dataset" % field_name)
        tmp_out_len = ctypes.c_int()
        out_type = ctypes.c_int()
        ret = ctypes.POINTER(ctypes.c_void_p)()
        _safe_call(_LIB.LGBM_DatasetGetField(
            self.handle,
            c_str(field_name),
            ctypes.byref(tmp_out_len),
            ctypes.byref(ret),
            ctypes.byref(out_type)))
        if out_type.value != FIELD_TYPE_MAPPER[field_name]:
            raise TypeError("Return type error for get_field")
        if tmp_out_len.value == 0:
            return None
        if out_type.value == C_API_DTYPE_INT32:
            return cint32_array_to_numpy(ctypes.cast(ret, ctypes.POINTER(ctypes.c_int32)), tmp_out_len.value)
        elif out_type.value == C_API_DTYPE_FLOAT32:
            return cfloat32_array_to_numpy(ctypes.cast(ret, ctypes.POINTER(ctypes.c_float)), tmp_out_len.value)
        elif out_type.value == C_API_DTYPE_FLOAT64:
            return cfloat64_array_to_numpy(ctypes.cast(ret, ctypes.POINTER(ctypes.c_double)), tmp_out_len.value)
        else:
            raise TypeError("Unknown type")

    def set_categorical_feature(self, categorical_feature):
        """Set categorical features.

        Parameters
        ----------
        categorical_feature : list of int or strings
            Names or indices of categorical features.

        Returns
        -------
        self : Dataset
            Dataset with set categorical features.
        """
        if self.categorical_feature == categorical_feature:
            return self
        if categorical_feature is None:
            return self
        if categorical_feature == 'auto' and self.categorical_feature is not None:
            return self
        if self.data is not None:
            if self.categorical_feature is None:
                self.categorical_feature = categorical_feature
                return self._free_handle()
            elif categorical_feature == 'auto':
                _log_warning('Using categorical_feature in Dataset.')
                return self
            else:
                _log_warning('categorical_feature in Dataset is overridden.\n'
                             'New categorical_feature is {}'.format(sorted(list(categorical_feature))))
                self.categorical_feature = categorical_feature
                return self._free_handle()
        else:
            raise LightGBMError("Cannot set categorical feature after freed raw data, "
                                "set free_raw_data=False when construct Dataset to avoid this.")

    def set_cat_converters(self, cat_converters):
        """Set categorical feature converters.

        Parameters
        ----------
        cat_converters : string, optional (default='raw')
            Ways to convert categorical features, currently supports:
            1. ctr[:prior], where prior is a real number used to smooth the calculation of CTR values.
            If the prior value is omitted, then the label mean will be used as prior.
            2. count, the count of the categorical feature value in the dataset.
            3. raw, the dynamic encoding method which encodes categorical values with sum_gradients / sum_hessians
            per leaf per iteration.
            For example "ctr:0.5,ctr:0.0,count will convert each categorical feature into 3 numerical features,
            with the 3 different ways separated by ','.
            When cat_converters==None, it is equivalent to 'raw'.

        Returns
        -------
        self : Dataset
            Dataset with set categorical converters
        """
        if cat_converters is None:
            return self
        if self.cat_converters == cat_converters:
            return self
        if self.data is not None:
            if self.cat_converters is None:
                self.cat_converters = cat_converters
                return self._free_handle()
            else:
                warnings.warn('cat_converters in Dataset constructor is overridden.\n'
                              'New cat_converters is {}'.format(cat_converters))
                self.cat_converters = cat_converters
                return self._free_handle()
        else:
            raise LightGBMError("Cannot set categorical feature converters after freed raw data, "
                                "set free_raw_data=False when construct Dataset to avoid this.")

    def _set_predictor(self, predictor):
        """Set predictor for continued training.

        It is not recommended for user to call this function.
        Please use init_model argument in engine.train() or engine.cv() instead.
        """
        if predictor is self._predictor and (predictor is None or predictor.current_iteration() == self._predictor.current_iteration()):
            return self
        if self.handle is None:
            self._predictor = predictor
        elif self.data is not None:
            self._predictor = predictor
            self._set_init_score_by_predictor(self._predictor, self.data)
        elif self.used_indices is not None and self.reference is not None and self.reference.data is not None:
            self._predictor = predictor
            self._set_init_score_by_predictor(self._predictor, self.reference.data, self.used_indices)
        else:
            raise LightGBMError("Cannot set predictor after freed raw data, "
                                "set free_raw_data=False when construct Dataset to avoid this.")
        return self

    def set_reference(self, reference):
        """Set reference Dataset.

        Parameters
        ----------
        reference : Dataset
            Reference that is used as a template to construct the current Dataset.

        Returns
        -------
        self : Dataset
            Dataset with set reference.
        """
        if self.categorical_feature is not None and self.categorical_feature != 'auto' and \
                self.categorical_feature != reference.categorical_feature:
            warnings.warn("'categorical_feature' set in validation data is overridden by that of training data.")
        self.categorical_feature = reference.categorical_feature
        if self.cat_converters is not None and self.cat_converters != reference.cat_converters:
            warnings.warn("'cat_converters' set in validation data is overridden by that of training data.")
        self.cat_converters = reference.cat_converters
        self.set_feature_name(reference.feature_name) \
            ._set_predictor(reference._predictor)
        # we're done if self and reference share a common upstrem reference
        if self.get_ref_chain().intersection(reference.get_ref_chain()):
            return self
        if self.data is not None:
            self.reference = reference
            return self._free_handle()
        else:
            raise LightGBMError("Cannot set reference after freed raw data, "
                                "set free_raw_data=False when construct Dataset to avoid this.")

    def set_feature_name(self, feature_name):
        """Set feature name.

        Parameters
        ----------
        feature_name : list of strings
            Feature names.

        Returns
        -------
        self : Dataset
            Dataset with set feature name.
        """
        if feature_name != 'auto':
            self.feature_name = feature_name
        if self.handle is not None and feature_name is not None and feature_name != 'auto':
            if len(feature_name) != self.num_original_feature():
                raise ValueError("Length of feature_name({}) and num_feature({}) don't match"
                                 .format(len(feature_name), self.num_original_feature()))
            c_feature_name = [c_str(name) for name in feature_name]
            _safe_call(_LIB.LGBM_DatasetSetFeatureNames(
                self.handle,
                c_array(ctypes.c_char_p, c_feature_name),
                ctypes.c_int(len(feature_name))))
        return self

    def set_label(self, label):
        """Set label of Dataset.

        Parameters
        ----------
        label : list, numpy 1-D array, pandas Series / one-column DataFrame or None
            The label information to be set into Dataset.

        Returns
        -------
        self : Dataset
            Dataset with set label.
        """
        self.label = label
        if self.handle is not None:
            label = list_to_1d_numpy(_label_from_pandas(label), name='label')
            self.set_field('label', label)
            self.label = self.get_field('label')  # original values can be modified at cpp side
        return self

    def set_weight(self, weight):
        """Set weight of each instance.

        Parameters
        ----------
        weight : list, numpy 1-D array, pandas Series or None
            Weight to be set for each data point.

        Returns
        -------
        self : Dataset
            Dataset with set weight.
        """
        if weight is not None and np.all(weight == 1):
            weight = None
        self.weight = weight
        if self.handle is not None and weight is not None:
            weight = list_to_1d_numpy(weight, name='weight')
            self.set_field('weight', weight)
            self.weight = self.get_field('weight')  # original values can be modified at cpp side
        return self

    def set_init_score(self, init_score):
        """Set init score of Booster to start from.

        Parameters
        ----------
        init_score : list, numpy 1-D array, pandas Series or None
            Init score for Booster.

        Returns
        -------
        self : Dataset
            Dataset with set init score.
        """
        self.init_score = init_score
        if self.handle is not None and init_score is not None:
            init_score = list_to_1d_numpy(init_score, np.float64, name='init_score')
            self.set_field('init_score', init_score)
            self.init_score = self.get_field('init_score')  # original values can be modified at cpp side
        return self

    def set_group(self, group):
        """Set group size of Dataset (used for ranking).

        Parameters
        ----------
        group : list, numpy 1-D array, pandas Series or None
            Group/query data.
            Only used in the learning-to-rank task.
            sum(group) = n_samples.
            For example, if you have a 100-document dataset with ``group = [10, 20, 40, 10, 10, 10]``, that means that you have 6 groups,
            where the first 10 records are in the first group, records 11-30 are in the second group, records 31-70 are in the third group, etc.

        Returns
        -------
        self : Dataset
            Dataset with set group.
        """
        self.group = group
        if self.handle is not None and group is not None:
            group = list_to_1d_numpy(group, np.int32, name='group')
            self.set_field('group', group)
        return self

    def get_feature_name(self):
        """Get the names of columns (features) in the Dataset.

        Returns
        -------
        feature_names : list
            The names of columns (features) in the Dataset.
        """
        if self.handle is None:
            raise LightGBMError("Cannot get feature_name before construct dataset")
        num_feature = self.num_feature()
        tmp_out_len = ctypes.c_int(0)
        reserved_string_buffer_size = 255
        required_string_buffer_size = ctypes.c_size_t(0)
        string_buffers = [ctypes.create_string_buffer(reserved_string_buffer_size) for i in range(num_feature)]
        ptr_string_buffers = (ctypes.c_char_p * num_feature)(*map(ctypes.addressof, string_buffers))
        _safe_call(_LIB.LGBM_DatasetGetFeatureNames(
            self.handle,
            ctypes.c_int(num_feature),
            ctypes.byref(tmp_out_len),
            ctypes.c_size_t(reserved_string_buffer_size),
            ctypes.byref(required_string_buffer_size),
            ptr_string_buffers))
        if num_feature != tmp_out_len.value:
            raise ValueError("Length of feature names doesn't equal with num_feature")
        if reserved_string_buffer_size < required_string_buffer_size.value:
            raise BufferError(
                "Allocated feature name buffer size ({}) was inferior to the needed size ({})."
                .format(reserved_string_buffer_size, required_string_buffer_size.value)
            )
        return [string_buffers[i].value.decode('utf-8') for i in range(num_feature)]

    def get_label(self):
        """Get the label of the Dataset.

        Returns
        -------
        label : numpy array or None
            The label information from the Dataset.
        """
        if self.label is None:
            self.label = self.get_field('label')
        return self.label

    def get_weight(self):
        """Get the weight of the Dataset.

        Returns
        -------
        weight : numpy array or None
            Weight for each data point from the Dataset.
        """
        if self.weight is None:
            self.weight = self.get_field('weight')
        return self.weight

    def get_init_score(self):
        """Get the initial score of the Dataset.

        Returns
        -------
        init_score : numpy array or None
            Init score of Booster.
        """
        if self.init_score is None:
            self.init_score = self.get_field('init_score')
        return self.init_score

    def get_data(self):
        """Get the raw data of the Dataset.

        Returns
        -------
        data : string, numpy array, pandas DataFrame, H2O DataTable's Frame, scipy.sparse, list of numpy arrays or None
            Raw data used in the Dataset construction.
        """
        if self.handle is None:
            raise Exception("Cannot get data before construct Dataset")
        if self.need_slice and self.used_indices is not None and self.reference is not None:
            self.data = self.reference.data
            if self.data is not None:
                if isinstance(self.data, np.ndarray) or scipy.sparse.issparse(self.data):
                    self.data = self.data[self.used_indices, :]
                elif isinstance(self.data, pd_DataFrame):
                    self.data = self.data.iloc[self.used_indices].copy()
                elif isinstance(self.data, dt_DataTable):
                    self.data = self.data[self.used_indices, :]
                else:
                    _log_warning("Cannot subset {} type of raw data.\n"
                                 "Returning original raw data".format(type(self.data).__name__))
            self.need_slice = False
        if self.data is None:
            raise LightGBMError("Cannot call `get_data` after freed raw data, "
                                "set free_raw_data=False when construct Dataset to avoid this.")
        return self.data

    def get_group(self):
        """Get the group of the Dataset.

        Returns
        -------
        group : numpy array or None
            Group/query data.
            Only used in the learning-to-rank task.
            sum(group) = n_samples.
            For example, if you have a 100-document dataset with ``group = [10, 20, 40, 10, 10, 10]``, that means that you have 6 groups,
            where the first 10 records are in the first group, records 11-30 are in the second group, records 31-70 are in the third group, etc.
        """
        if self.group is None:
            self.group = self.get_field('group')
            if self.group is not None:
                # group data from LightGBM is boundaries data, need to convert to group size
                self.group = np.diff(self.group)
        return self.group

    def num_data(self):
        """Get the number of rows in the Dataset.

        Returns
        -------
        number_of_rows : int
            The number of rows in the Dataset.
        """
        if self.handle is not None:
            ret = ctypes.c_int()
            _safe_call(_LIB.LGBM_DatasetGetNumData(self.handle,
                                                   ctypes.byref(ret)))
            return ret.value
        else:
            raise LightGBMError("Cannot get num_data before construct dataset")

    def num_feature(self):
        """Get the number of columns (features) in the Dataset.

        Returns
        -------
        number_of_columns : int
            The number of columns (features) in the Dataset.
        """
        if self.handle is not None:
            ret = ctypes.c_int()
            _safe_call(_LIB.LGBM_DatasetGetNumFeature(self.handle,
                                                      ctypes.byref(ret)))
            return ret.value
        else:
            raise LightGBMError("Cannot get num_feature before construct dataset")

    def num_original_feature(self):
        """Get the number of original columns (features) in the Dataset.

        Returns
        -------
        number_of_columns : int
            The number of columns (features) in the Dataset.
        """
        if self.handle is not None:
            ret = ctypes.c_int()
            _safe_call(_LIB.LGBM_DatasetGetNumOriginalFeature(self.handle,
                                                              ctypes.byref(ret)))
            return ret.value
        else:
            raise LightGBMError("Cannot get num_feature before construct dataset")

    def get_ref_chain(self, ref_limit=100):
        """Get a chain of Dataset objects.

        Starts with r, then goes to r.reference (if exists),
        then to r.reference.reference, etc.
        until we hit ``ref_limit`` or a reference loop.

        Parameters
        ----------
        ref_limit : int, optional (default=100)
            The limit number of references.

        Returns
        -------
        ref_chain : set of Dataset
            Chain of references of the Datasets.
        """
        head = self
        ref_chain = set()
        while len(ref_chain) < ref_limit:
            if isinstance(head, Dataset):
                ref_chain.add(head)
                if (head.reference is not None) and (head.reference not in ref_chain):
                    head = head.reference
                else:
                    break
            else:
                break
        return ref_chain

    def add_features_from(self, other):
        """Add features from other Dataset to the current Dataset.

        Both Datasets must be constructed before calling this method.

        Parameters
        ----------
        other : Dataset
            The Dataset to take features from.

        Returns
        -------
        self : Dataset
            Dataset with the new features added.
        """
        if self.handle is None or other.handle is None:
            raise ValueError('Both source and target Datasets must be constructed before adding features')
        _safe_call(_LIB.LGBM_DatasetAddFeaturesFrom(self.handle, other.handle))
        was_none = self.data is None
        old_self_data_type = type(self.data).__name__
        if other.data is None:
            self.data = None
        elif self.data is not None:
            if isinstance(self.data, np.ndarray):
                if isinstance(other.data, np.ndarray):
                    self.data = np.hstack((self.data, other.data))
                elif scipy.sparse.issparse(other.data):
                    self.data = np.hstack((self.data, other.data.toarray()))
                elif isinstance(other.data, pd_DataFrame):
                    self.data = np.hstack((self.data, other.data.values))
                elif isinstance(other.data, dt_DataTable):
                    self.data = np.hstack((self.data, other.data.to_numpy()))
                else:
                    self.data = None
            elif scipy.sparse.issparse(self.data):
                sparse_format = self.data.getformat()
                if isinstance(other.data, np.ndarray) or scipy.sparse.issparse(other.data):
                    self.data = scipy.sparse.hstack((self.data, other.data), format=sparse_format)
                elif isinstance(other.data, pd_DataFrame):
                    self.data = scipy.sparse.hstack((self.data, other.data.values), format=sparse_format)
                elif isinstance(other.data, dt_DataTable):
                    self.data = scipy.sparse.hstack((self.data, other.data.to_numpy()), format=sparse_format)
                else:
                    self.data = None
            elif isinstance(self.data, pd_DataFrame):
                if not PANDAS_INSTALLED:
                    raise LightGBMError("Cannot add features to DataFrame type of raw data "
                                        "without pandas installed")
                if isinstance(other.data, np.ndarray):
                    self.data = concat((self.data, pd_DataFrame(other.data)),
                                       axis=1, ignore_index=True)
                elif scipy.sparse.issparse(other.data):
                    self.data = concat((self.data, pd_DataFrame(other.data.toarray())),
                                       axis=1, ignore_index=True)
                elif isinstance(other.data, pd_DataFrame):
                    self.data = concat((self.data, other.data),
                                       axis=1, ignore_index=True)
                elif isinstance(other.data, dt_DataTable):
                    self.data = concat((self.data, pd_DataFrame(other.data.to_numpy())),
                                       axis=1, ignore_index=True)
                else:
                    self.data = None
            elif isinstance(self.data, dt_DataTable):
                if isinstance(other.data, np.ndarray):
                    self.data = dt_DataTable(np.hstack((self.data.to_numpy(), other.data)))
                elif scipy.sparse.issparse(other.data):
                    self.data = dt_DataTable(np.hstack((self.data.to_numpy(), other.data.toarray())))
                elif isinstance(other.data, pd_DataFrame):
                    self.data = dt_DataTable(np.hstack((self.data.to_numpy(), other.data.values)))
                elif isinstance(other.data, dt_DataTable):
                    self.data = dt_DataTable(np.hstack((self.data.to_numpy(), other.data.to_numpy())))
                else:
                    self.data = None
            else:
                self.data = None
        if self.data is None:
            err_msg = ("Cannot add features from {} type of raw data to "
                       "{} type of raw data.\n").format(type(other.data).__name__,
                                                        old_self_data_type)
            err_msg += ("Set free_raw_data=False when construct Dataset to avoid this"
                        if was_none else "Freeing raw data")
            _log_warning(err_msg)
        self.feature_name = self.get_feature_name()
        _log_warning("Reseting categorical features.\n"
                     "You can set new categorical features via ``set_categorical_feature`` method")
        self.categorical_feature = "auto"
        self.pandas_categorical = None
        return self

    def _dump_text(self, filename):
        """Save Dataset to a text file.

        This format cannot be loaded back in by LightGBM, but is useful for debugging purposes.

        Parameters
        ----------
        filename : string
            Name of the output file.

        Returns
        -------
        self : Dataset
            Returns self.
        """
        _safe_call(_LIB.LGBM_DatasetDumpText(
            self.construct().handle,
            c_str(filename)))
        return self


class Booster:
    """Booster in LightGBM."""

    def __init__(self, params=None, train_set=None, model_file=None, model_str=None, silent=False):
        """Initialize the Booster.

        Parameters
        ----------
        params : dict or None, optional (default=None)
            Parameters for Booster.
        train_set : Dataset or None, optional (default=None)
            Training dataset.
        model_file : string or None, optional (default=None)
            Path to the model file.
        model_str : string or None, optional (default=None)
            Model will be loaded from this string.
        silent : bool, optional (default=False)
            Whether to print messages during construction.
        """
        self.handle = None
        self.network = False
        self.__need_reload_eval_info = True
        self._train_data_name = "training"
        self.__attr = {}
        self.__set_objective_to_none = False
        self.best_iteration = -1
        self.best_score = {}
        params = {} if params is None else deepcopy(params)
        # user can set verbose with params, it has higher priority
        if not any(verbose_alias in params for verbose_alias in _ConfigAliases.get("verbosity")) and silent:
            params["verbose"] = -1
        if train_set is not None:
            # Training task
            if not isinstance(train_set, Dataset):
                raise TypeError('Training data should be Dataset instance, met {}'
                                .format(type(train_set).__name__))
            params = _choose_param_value(
                main_param_name="machines",
                params=params,
                default_value=None
            )
            # if "machines" is given, assume user wants to do distributed learning, and set up network
            if params["machines"] is None:
                params.pop("machines", None)
            else:
                machines = params["machines"]
                if isinstance(machines, str):
                    num_machines_from_machine_list = len(machines.split(','))
                elif isinstance(machines, (list, set)):
                    num_machines_from_machine_list = len(machines)
                    machines = ','.join(machines)
                else:
                    raise ValueError("Invalid machines in params.")

                params = _choose_param_value(
                    main_param_name="num_machines",
                    params=params,
                    default_value=num_machines_from_machine_list
                )
                params = _choose_param_value(
                    main_param_name="local_listen_port",
                    params=params,
                    default_value=12400
                )
                self.set_network(
                    machines=machines,
                    local_listen_port=params["local_listen_port"],
                    listen_time_out=params.get("time_out", 120),
                    num_machines=params["num_machines"]
                )
            # construct booster object
            train_set.construct()
            # copy the parameters from train_set
            params.update(train_set.get_params())
            params_str = param_dict_to_str(params)
            self.handle = ctypes.c_void_p()
            _safe_call(_LIB.LGBM_BoosterCreate(
                train_set.handle,
                c_str(params_str),
                ctypes.byref(self.handle)))
            # save reference to data
            self.train_set = train_set
            self.valid_sets = []
            self.name_valid_sets = []
            self.__num_dataset = 1
            self.__init_predictor = train_set._predictor
            if self.__init_predictor is not None:
                _safe_call(_LIB.LGBM_BoosterMerge(
                    self.handle,
                    self.__init_predictor.handle))
            out_num_class = ctypes.c_int(0)
            _safe_call(_LIB.LGBM_BoosterGetNumClasses(
                self.handle,
                ctypes.byref(out_num_class)))
            self.__num_class = out_num_class.value
            # buffer for inner predict
            self.__inner_predict_buffer = [None]
            self.__is_predicted_cur_iter = [False]
            self.__get_eval_info()
            self.pandas_categorical = train_set.pandas_categorical
            self.train_set_version = train_set.version
        elif model_file is not None:
            # Prediction task
            out_num_iterations = ctypes.c_int(0)
            self.handle = ctypes.c_void_p()
            _safe_call(_LIB.LGBM_BoosterCreateFromModelfile(
                c_str(model_file),
                ctypes.byref(out_num_iterations),
                ctypes.byref(self.handle)))
            out_num_class = ctypes.c_int(0)
            _safe_call(_LIB.LGBM_BoosterGetNumClasses(
                self.handle,
                ctypes.byref(out_num_class)))
            self.__num_class = out_num_class.value
            self.pandas_categorical = _load_pandas_categorical(file_name=model_file)
        elif model_str is not None:
            self.model_from_string(model_str, not silent)
        else:
            raise TypeError('Need at least one training dataset or model file or model string '
                            'to create Booster instance')
        self.params = params

    def __del__(self):
        try:
            if self.network:
                self.free_network()
        except AttributeError:
            pass
        try:
            if self.handle is not None:
                _safe_call(_LIB.LGBM_BoosterFree(self.handle))
        except AttributeError:
            pass

    def __copy__(self):
        return self.__deepcopy__(None)

    def __deepcopy__(self, _):
        model_str = self.model_to_string(num_iteration=-1)
        booster = Booster(model_str=model_str)
        return booster

    def __getstate__(self):
        this = self.__dict__.copy()
        handle = this['handle']
        this.pop('train_set', None)
        this.pop('valid_sets', None)
        if handle is not None:
            this["handle"] = self.model_to_string(num_iteration=-1)
        return this

    def __setstate__(self, state):
        model_str = state.get('handle', None)
        if model_str is not None:
            handle = ctypes.c_void_p()
            out_num_iterations = ctypes.c_int(0)
            _safe_call(_LIB.LGBM_BoosterLoadModelFromString(
                c_str(model_str),
                ctypes.byref(out_num_iterations),
                ctypes.byref(handle)))
            state['handle'] = handle
        self.__dict__.update(state)

    def free_dataset(self):
        """Free Booster's Datasets.

        Returns
        -------
        self : Booster
            Booster without Datasets.
        """
        self.__dict__.pop('train_set', None)
        self.__dict__.pop('valid_sets', None)
        self.__num_dataset = 0
        return self

    def _free_buffer(self):
        self.__inner_predict_buffer = []
        self.__is_predicted_cur_iter = []
        return self

    def set_network(self, machines, local_listen_port=12400,
                    listen_time_out=120, num_machines=1):
        """Set the network configuration.

        Parameters
        ----------
        machines : list, set or string
            Names of machines.
        local_listen_port : int, optional (default=12400)
            TCP listen port for local machines.
        listen_time_out : int, optional (default=120)
            Socket time-out in minutes.
        num_machines : int, optional (default=1)
            The number of machines for parallel learning application.

        Returns
        -------
        self : Booster
            Booster with set network.
        """
        _safe_call(_LIB.LGBM_NetworkInit(c_str(machines),
                                         ctypes.c_int(local_listen_port),
                                         ctypes.c_int(listen_time_out),
                                         ctypes.c_int(num_machines)))
        self.network = True
        return self

    def free_network(self):
        """Free Booster's network.

        Returns
        -------
        self : Booster
            Booster with freed network.
        """
        _safe_call(_LIB.LGBM_NetworkFree())
        self.network = False
        return self

    def trees_to_dataframe(self):
        """Parse the fitted model and return in an easy-to-read pandas DataFrame.

        The returned DataFrame has the following columns.

            - ``tree_index`` : int64, which tree a node belongs to. 0-based, so a value of ``6``, for example, means "this node is in the 7th tree".
            - ``node_depth`` : int64, how far a node is from the root of the tree. The root node has a value of ``1``, its direct children are ``2``, etc.
            - ``node_index`` : string, unique identifier for a node.
            - ``left_child`` : string, ``node_index`` of the child node to the left of a split. ``None`` for leaf nodes.
            - ``right_child`` : string, ``node_index`` of the child node to the right of a split. ``None`` for leaf nodes.
            - ``parent_index`` : string, ``node_index`` of this node's parent. ``None`` for the root node.
            - ``split_feature`` : string, name of the feature used for splitting. ``None`` for leaf nodes.
            - ``split_gain`` : float64, gain from adding this split to the tree. ``NaN`` for leaf nodes.
            - ``threshold`` : float64, value of the feature used to decide which side of the split a record will go down. ``NaN`` for leaf nodes.
            - ``decision_type`` : string, logical operator describing how to compare a value to ``threshold``.
              For example, ``split_feature = "Column_10", threshold = 15, decision_type = "<="`` means that
              records where ``Column_10 <= 15`` follow the left side of the split, otherwise follows the right side of the split. ``None`` for leaf nodes.
            - ``missing_direction`` : string, split direction that missing values should go to. ``None`` for leaf nodes.
            - ``missing_type`` : string, describes what types of values are treated as missing.
            - ``value`` : float64, predicted value for this leaf node, multiplied by the learning rate.
            - ``weight`` : float64 or int64, sum of hessian (second-order derivative of objective), summed over observations that fall in this node.
            - ``count`` : int64, number of records in the training data that fall into this node.

        Returns
        -------
        result : pandas DataFrame
            Returns a pandas DataFrame of the parsed model.
        """
        if not PANDAS_INSTALLED:
            raise LightGBMError('This method cannot be run without pandas installed')

        if self.num_trees() == 0:
            raise LightGBMError('There are no trees in this Booster and thus nothing to parse')

        def _is_split_node(tree):
            return 'split_index' in tree.keys()

        def create_node_record(tree, node_depth=1, tree_index=None,
                               feature_names=None, parent_node=None):

            def _get_node_index(tree, tree_index):
                tree_num = str(tree_index) + '-' if tree_index is not None else ''
                is_split = _is_split_node(tree)
                node_type = 'S' if is_split else 'L'
                # if a single node tree it won't have `leaf_index` so return 0
                node_num = str(tree.get('split_index' if is_split else 'leaf_index', 0))
                return tree_num + node_type + node_num

            def _get_split_feature(tree, feature_names):
                if _is_split_node(tree):
                    if feature_names is not None:
                        feature_name = feature_names[tree['split_feature']]
                    else:
                        feature_name = tree['split_feature']
                else:
                    feature_name = None
                return feature_name

            def _is_single_node_tree(tree):
                return set(tree.keys()) == {'leaf_value'}

            # Create the node record, and populate universal data members
            node = OrderedDict()
            node['tree_index'] = tree_index
            node['node_depth'] = node_depth
            node['node_index'] = _get_node_index(tree, tree_index)
            node['left_child'] = None
            node['right_child'] = None
            node['parent_index'] = parent_node
            node['split_feature'] = _get_split_feature(tree, feature_names)
            node['split_gain'] = None
            node['threshold'] = None
            node['decision_type'] = None
            node['missing_direction'] = None
            node['missing_type'] = None
            node['value'] = None
            node['weight'] = None
            node['count'] = None

            # Update values to reflect node type (leaf or split)
            if _is_split_node(tree):
                node['left_child'] = _get_node_index(tree['left_child'], tree_index)
                node['right_child'] = _get_node_index(tree['right_child'], tree_index)
                node['split_gain'] = tree['split_gain']
                node['threshold'] = tree['threshold']
                node['decision_type'] = tree['decision_type']
                node['missing_direction'] = 'left' if tree['default_left'] else 'right'
                node['missing_type'] = tree['missing_type']
                node['value'] = tree['internal_value']
                node['weight'] = tree['internal_weight']
                node['count'] = tree['internal_count']
            else:
                node['value'] = tree['leaf_value']
                if not _is_single_node_tree(tree):
                    node['weight'] = tree['leaf_weight']
                    node['count'] = tree['leaf_count']

            return node

        def tree_dict_to_node_list(tree, node_depth=1, tree_index=None,
                                   feature_names=None, parent_node=None):

            node = create_node_record(tree,
                                      node_depth=node_depth,
                                      tree_index=tree_index,
                                      feature_names=feature_names,
                                      parent_node=parent_node)

            res = [node]

            if _is_split_node(tree):
                # traverse the next level of the tree
                children = ['left_child', 'right_child']
                for child in children:
                    subtree_list = tree_dict_to_node_list(
                        tree[child],
                        node_depth=node_depth + 1,
                        tree_index=tree_index,
                        feature_names=feature_names,
                        parent_node=node['node_index'])
                    # In tree format, "subtree_list" is a list of node records (dicts),
                    # and we add node to the list.
                    res.extend(subtree_list)
            return res

        model_dict = self.dump_model()
        feature_names = model_dict['feature_names']
        model_list = []
        for tree in model_dict['tree_info']:
            model_list.extend(tree_dict_to_node_list(tree['tree_structure'],
                                                     tree_index=tree['tree_index'],
                                                     feature_names=feature_names))

        return pd_DataFrame(model_list, columns=model_list[0].keys())

    def set_train_data_name(self, name):
        """Set the name to the training Dataset.

        Parameters
        ----------
        name : string
            Name for the training Dataset.

        Returns
        -------
        self : Booster
            Booster with set training Dataset name.
        """
        self._train_data_name = name
        return self

    def add_valid(self, data, name):
        """Add validation data.

        Parameters
        ----------
        data : Dataset
            Validation data.
        name : string
            Name of validation data.

        Returns
        -------
        self : Booster
            Booster with set validation data.
        """
        if not isinstance(data, Dataset):
            raise TypeError('Validation data should be Dataset instance, met {}'
                            .format(type(data).__name__))
        if data._predictor is not self.__init_predictor:
            raise LightGBMError("Add validation data failed, "
                                "you should use same predictor for these data")
        _safe_call(_LIB.LGBM_BoosterAddValidData(
            self.handle,
            data.construct().handle))
        self.valid_sets.append(data)
        self.name_valid_sets.append(name)
        self.__num_dataset += 1
        self.__inner_predict_buffer.append(None)
        self.__is_predicted_cur_iter.append(False)
        return self

    def reset_parameter(self, params):
        """Reset parameters of Booster.

        Parameters
        ----------
        params : dict
            New parameters for Booster.

        Returns
        -------
        self : Booster
            Booster with new parameters.
        """
        params_str = param_dict_to_str(params)
        if params_str:
            _safe_call(_LIB.LGBM_BoosterResetParameter(
                self.handle,
                c_str(params_str)))
        self.params.update(params)
        return self

    def update(self, train_set=None, fobj=None):
        """Update Booster for one iteration.

        Parameters
        ----------
        train_set : Dataset or None, optional (default=None)
            Training data.
            If None, last training data is used.
        fobj : callable or None, optional (default=None)
            Customized objective function.
            Should accept two parameters: preds, train_data,
            and return (grad, hess).

                preds : list or numpy 1-D array
                    The predicted values.
                train_data : Dataset
                    The training dataset.
                grad : list or numpy 1-D array
                    The value of the first order derivative (gradient) for each sample point.
                hess : list or numpy 1-D array
                    The value of the second order derivative (Hessian) for each sample point.

            For binary task, the preds is probability of positive class (or margin in case of specified ``fobj``).
            For multi-class task, the preds is group by class_id first, then group by row_id.
            If you want to get i-th row preds in j-th class, the access way is score[j * num_data + i]
            and you should group grad and hess in this way as well.

        Returns
        -------
        is_finished : bool
            Whether the update was successfully finished.
        """
        # need reset training data
        if train_set is None and self.train_set_version != self.train_set.version:
            train_set = self.train_set
            is_the_same_train_set = False
        else:
            is_the_same_train_set = train_set is self.train_set and self.train_set_version == train_set.version
        if train_set is not None and not is_the_same_train_set:
            if not isinstance(train_set, Dataset):
                raise TypeError('Training data should be Dataset instance, met {}'
                                .format(type(train_set).__name__))
            if train_set._predictor is not self.__init_predictor:
                raise LightGBMError("Replace training data failed, "
                                    "you should use same predictor for these data")
            self.train_set = train_set
            _safe_call(_LIB.LGBM_BoosterResetTrainingData(
                self.handle,
                self.train_set.construct().handle))
            self.__inner_predict_buffer[0] = None
            self.train_set_version = self.train_set.version
        is_finished = ctypes.c_int(0)
        if fobj is None:
            if self.__set_objective_to_none:
                raise LightGBMError('Cannot update due to null objective function.')
            _safe_call(_LIB.LGBM_BoosterUpdateOneIter(
                self.handle,
                ctypes.byref(is_finished)))
            self.__is_predicted_cur_iter = [False for _ in range(self.__num_dataset)]
            return is_finished.value == 1
        else:
            if not self.__set_objective_to_none:
                self.reset_parameter({"objective": "none"}).__set_objective_to_none = True
            grad, hess = fobj(self.__inner_predict(0), self.train_set)
            return self.__boost(grad, hess)

    def __boost(self, grad, hess):
        """Boost Booster for one iteration with customized gradient statistics.

        .. note::

            For binary task, the score is probability of positive class (or margin in case of custom objective).
            For multi-class task, the score is group by class_id first, then group by row_id.
            If you want to get i-th row score in j-th class, the access way is score[j * num_data + i]
            and you should group grad and hess in this way as well.

        Parameters
        ----------
        grad : list or numpy 1-D array
            The first order derivative (gradient).
        hess : list or numpy 1-D array
            The second order derivative (Hessian).

        Returns
        -------
        is_finished : bool
            Whether the boost was successfully finished.
        """
        grad = list_to_1d_numpy(grad, name='gradient')
        hess = list_to_1d_numpy(hess, name='hessian')
        assert grad.flags.c_contiguous
        assert hess.flags.c_contiguous
        if len(grad) != len(hess):
            raise ValueError("Lengths of gradient({}) and hessian({}) don't match"
                             .format(len(grad), len(hess)))
        is_finished = ctypes.c_int(0)
        _safe_call(_LIB.LGBM_BoosterUpdateOneIterCustom(
            self.handle,
            grad.ctypes.data_as(ctypes.POINTER(ctypes.c_float)),
            hess.ctypes.data_as(ctypes.POINTER(ctypes.c_float)),
            ctypes.byref(is_finished)))
        self.__is_predicted_cur_iter = [False for _ in range(self.__num_dataset)]
        return is_finished.value == 1

    def rollback_one_iter(self):
        """Rollback one iteration.

        Returns
        -------
        self : Booster
            Booster with rolled back one iteration.
        """
        _safe_call(_LIB.LGBM_BoosterRollbackOneIter(
            self.handle))
        self.__is_predicted_cur_iter = [False for _ in range(self.__num_dataset)]
        return self

    def current_iteration(self):
        """Get the index of the current iteration.

        Returns
        -------
        cur_iter : int
            The index of the current iteration.
        """
        out_cur_iter = ctypes.c_int(0)
        _safe_call(_LIB.LGBM_BoosterGetCurrentIteration(
            self.handle,
            ctypes.byref(out_cur_iter)))
        return out_cur_iter.value

    def num_model_per_iteration(self):
        """Get number of models per iteration.

        Returns
        -------
        model_per_iter : int
            The number of models per iteration.
        """
        model_per_iter = ctypes.c_int(0)
        _safe_call(_LIB.LGBM_BoosterNumModelPerIteration(
            self.handle,
            ctypes.byref(model_per_iter)))
        return model_per_iter.value

    def num_trees(self):
        """Get number of weak sub-models.

        Returns
        -------
        num_trees : int
            The number of weak sub-models.
        """
        num_trees = ctypes.c_int(0)
        _safe_call(_LIB.LGBM_BoosterNumberOfTotalModel(
            self.handle,
            ctypes.byref(num_trees)))
        return num_trees.value

    def upper_bound(self):
        """Get upper bound value of a model.

        Returns
        -------
        upper_bound : double
            Upper bound value of the model.
        """
        ret = ctypes.c_double(0)
        _safe_call(_LIB.LGBM_BoosterGetUpperBoundValue(
            self.handle,
            ctypes.byref(ret)))
        return ret.value

    def lower_bound(self):
        """Get lower bound value of a model.

        Returns
        -------
        lower_bound : double
            Lower bound value of the model.
        """
        ret = ctypes.c_double(0)
        _safe_call(_LIB.LGBM_BoosterGetLowerBoundValue(
            self.handle,
            ctypes.byref(ret)))
        return ret.value

    def eval(self, data, name, feval=None):
        """Evaluate for data.

        Parameters
        ----------
        data : Dataset
            Data for the evaluating.
        name : string
            Name of the data.
        feval : callable or None, optional (default=None)
            Customized evaluation function.
            Should accept two parameters: preds, eval_data,
            and return (eval_name, eval_result, is_higher_better) or list of such tuples.

                preds : list or numpy 1-D array
                    The predicted values.
                eval_data : Dataset
                    The evaluation dataset.
                eval_name : string
                    The name of evaluation function (without whitespaces).
                eval_result : float
                    The eval result.
                is_higher_better : bool
                    Is eval result higher better, e.g. AUC is ``is_higher_better``.

            For binary task, the preds is probability of positive class (or margin in case of specified ``fobj``).
            For multi-class task, the preds is group by class_id first, then group by row_id.
            If you want to get i-th row preds in j-th class, the access way is preds[j * num_data + i].

        Returns
        -------
        result : list
            List with evaluation results.
        """
        if not isinstance(data, Dataset):
            raise TypeError("Can only eval for Dataset instance")
        data_idx = -1
        if data is self.train_set:
            data_idx = 0
        else:
            for i in range(len(self.valid_sets)):
                if data is self.valid_sets[i]:
                    data_idx = i + 1
                    break
        # need to push new valid data
        if data_idx == -1:
            self.add_valid(data, name)
            data_idx = self.__num_dataset - 1

        return self.__inner_eval(name, data_idx, feval)

    def eval_train(self, feval=None):
        """Evaluate for training data.

        Parameters
        ----------
        feval : callable or None, optional (default=None)
            Customized evaluation function.
            Should accept two parameters: preds, train_data,
            and return (eval_name, eval_result, is_higher_better) or list of such tuples.

                preds : list or numpy 1-D array
                    The predicted values.
                train_data : Dataset
                    The training dataset.
                eval_name : string
                    The name of evaluation function (without whitespaces).
                eval_result : float
                    The eval result.
                is_higher_better : bool
                    Is eval result higher better, e.g. AUC is ``is_higher_better``.

            For binary task, the preds is probability of positive class (or margin in case of specified ``fobj``).
            For multi-class task, the preds is group by class_id first, then group by row_id.
            If you want to get i-th row preds in j-th class, the access way is preds[j * num_data + i].

        Returns
        -------
        result : list
            List with evaluation results.
        """
        return self.__inner_eval(self._train_data_name, 0, feval)

    def eval_valid(self, feval=None):
        """Evaluate for validation data.

        Parameters
        ----------
        feval : callable or None, optional (default=None)
            Customized evaluation function.
            Should accept two parameters: preds, valid_data,
            and return (eval_name, eval_result, is_higher_better) or list of such tuples.

                preds : list or numpy 1-D array
                    The predicted values.
                valid_data : Dataset
                    The validation dataset.
                eval_name : string
                    The name of evaluation function (without whitespaces).
                eval_result : float
                    The eval result.
                is_higher_better : bool
                    Is eval result higher better, e.g. AUC is ``is_higher_better``.

            For binary task, the preds is probability of positive class (or margin in case of specified ``fobj``).
            For multi-class task, the preds is group by class_id first, then group by row_id.
            If you want to get i-th row preds in j-th class, the access way is preds[j * num_data + i].

        Returns
        -------
        result : list
            List with evaluation results.
        """
        return [item for i in range(1, self.__num_dataset)
                for item in self.__inner_eval(self.name_valid_sets[i - 1], i, feval)]

    def save_model(self, filename, num_iteration=None, start_iteration=0, importance_type='split'):
        """Save Booster to file.

        Parameters
        ----------
        filename : string
            Filename to save Booster.
        num_iteration : int or None, optional (default=None)
            Index of the iteration that should be saved.
            If None, if the best iteration exists, it is saved; otherwise, all iterations are saved.
            If <= 0, all iterations are saved.
        start_iteration : int, optional (default=0)
            Start index of the iteration that should be saved.
        importance_type : string, optional (default="split")
            What type of feature importance should be saved.
            If "split", result contains numbers of times the feature is used in a model.
            If "gain", result contains total gains of splits which use the feature.

        Returns
        -------
        self : Booster
            Returns self.
        """
        if num_iteration is None:
            num_iteration = self.best_iteration
        importance_type_int = FEATURE_IMPORTANCE_TYPE_MAPPER[importance_type]
        _safe_call(_LIB.LGBM_BoosterSaveModel(
            self.handle,
            ctypes.c_int(start_iteration),
            ctypes.c_int(num_iteration),
            ctypes.c_int(importance_type_int),
            c_str(filename)))
        _dump_pandas_categorical(self.pandas_categorical, filename)
        return self

    def shuffle_models(self, start_iteration=0, end_iteration=-1):
        """Shuffle models.

        Parameters
        ----------
        start_iteration : int, optional (default=0)
            The first iteration that will be shuffled.
        end_iteration : int, optional (default=-1)
            The last iteration that will be shuffled.
            If <= 0, means the last available iteration.

        Returns
        -------
        self : Booster
            Booster with shuffled models.
        """
        _safe_call(_LIB.LGBM_BoosterShuffleModels(
            self.handle,
            ctypes.c_int(start_iteration),
            ctypes.c_int(end_iteration)))
        return self

    def model_from_string(self, model_str, verbose=True):
        """Load Booster from a string.

        Parameters
        ----------
        model_str : string
            Model will be loaded from this string.
        verbose : bool, optional (default=True)
            Whether to print messages while loading model.

        Returns
        -------
        self : Booster
            Loaded Booster object.
        """
        if self.handle is not None:
            _safe_call(_LIB.LGBM_BoosterFree(self.handle))
        self._free_buffer()
        self.handle = ctypes.c_void_p()
        out_num_iterations = ctypes.c_int(0)
        _safe_call(_LIB.LGBM_BoosterLoadModelFromString(
            c_str(model_str),
            ctypes.byref(out_num_iterations),
            ctypes.byref(self.handle)))
        out_num_class = ctypes.c_int(0)
        _safe_call(_LIB.LGBM_BoosterGetNumClasses(
            self.handle,
            ctypes.byref(out_num_class)))
        if verbose:
            _log_info('Finished loading model, total used %d iterations' % int(out_num_iterations.value))
        self.__num_class = out_num_class.value
        self.pandas_categorical = _load_pandas_categorical(model_str=model_str)
        return self

    def model_to_string(self, num_iteration=None, start_iteration=0, importance_type='split'):
        """Save Booster to string.

        Parameters
        ----------
        num_iteration : int or None, optional (default=None)
            Index of the iteration that should be saved.
            If None, if the best iteration exists, it is saved; otherwise, all iterations are saved.
            If <= 0, all iterations are saved.
        start_iteration : int, optional (default=0)
            Start index of the iteration that should be saved.
        importance_type : string, optional (default="split")
            What type of feature importance should be saved.
            If "split", result contains numbers of times the feature is used in a model.
            If "gain", result contains total gains of splits which use the feature.

        Returns
        -------
        str_repr : string
            String representation of Booster.
        """
        if num_iteration is None:
            num_iteration = self.best_iteration
        importance_type_int = FEATURE_IMPORTANCE_TYPE_MAPPER[importance_type]
        buffer_len = 1 << 20
        tmp_out_len = ctypes.c_int64(0)
        string_buffer = ctypes.create_string_buffer(buffer_len)
        ptr_string_buffer = ctypes.c_char_p(*[ctypes.addressof(string_buffer)])
        _safe_call(_LIB.LGBM_BoosterSaveModelToString(
            self.handle,
            ctypes.c_int(start_iteration),
            ctypes.c_int(num_iteration),
            ctypes.c_int(importance_type_int),
            ctypes.c_int64(buffer_len),
            ctypes.byref(tmp_out_len),
            ptr_string_buffer))
        actual_len = tmp_out_len.value
        # if buffer length is not long enough, re-allocate a buffer
        if actual_len > buffer_len:
            string_buffer = ctypes.create_string_buffer(actual_len)
            ptr_string_buffer = ctypes.c_char_p(*[ctypes.addressof(string_buffer)])
            _safe_call(_LIB.LGBM_BoosterSaveModelToString(
                self.handle,
                ctypes.c_int(start_iteration),
                ctypes.c_int(num_iteration),
                ctypes.c_int(importance_type_int),
                ctypes.c_int64(actual_len),
                ctypes.byref(tmp_out_len),
                ptr_string_buffer))
        ret = string_buffer.value.decode('utf-8')
        ret += _dump_pandas_categorical(self.pandas_categorical)
        return ret

    def dump_model(self, num_iteration=None, start_iteration=0, importance_type='split'):
        """Dump Booster to JSON format.

        Parameters
        ----------
        num_iteration : int or None, optional (default=None)
            Index of the iteration that should be dumped.
            If None, if the best iteration exists, it is dumped; otherwise, all iterations are dumped.
            If <= 0, all iterations are dumped.
        start_iteration : int, optional (default=0)
            Start index of the iteration that should be dumped.
        importance_type : string, optional (default="split")
            What type of feature importance should be dumped.
            If "split", result contains numbers of times the feature is used in a model.
            If "gain", result contains total gains of splits which use the feature.

        Returns
        -------
        json_repr : dict
            JSON format of Booster.
        """
        if num_iteration is None:
            num_iteration = self.best_iteration
        importance_type_int = FEATURE_IMPORTANCE_TYPE_MAPPER[importance_type]
        buffer_len = 1 << 20
        tmp_out_len = ctypes.c_int64(0)
        string_buffer = ctypes.create_string_buffer(buffer_len)
        ptr_string_buffer = ctypes.c_char_p(*[ctypes.addressof(string_buffer)])
        _safe_call(_LIB.LGBM_BoosterDumpModel(
            self.handle,
            ctypes.c_int(start_iteration),
            ctypes.c_int(num_iteration),
            ctypes.c_int(importance_type_int),
            ctypes.c_int64(buffer_len),
            ctypes.byref(tmp_out_len),
            ptr_string_buffer))
        actual_len = tmp_out_len.value
        # if buffer length is not long enough, reallocate a buffer
        if actual_len > buffer_len:
            string_buffer = ctypes.create_string_buffer(actual_len)
            ptr_string_buffer = ctypes.c_char_p(*[ctypes.addressof(string_buffer)])
            _safe_call(_LIB.LGBM_BoosterDumpModel(
                self.handle,
                ctypes.c_int(start_iteration),
                ctypes.c_int(num_iteration),
                ctypes.c_int(importance_type_int),
                ctypes.c_int64(actual_len),
                ctypes.byref(tmp_out_len),
                ptr_string_buffer))
        ret = json.loads(string_buffer.value.decode('utf-8'))
        ret['pandas_categorical'] = json.loads(json.dumps(self.pandas_categorical,
                                                          default=json_default_with_numpy))
        return ret

    def predict(self, data, start_iteration=0, num_iteration=None,
                raw_score=False, pred_leaf=False, pred_contrib=False,
                data_has_header=False, is_reshape=True, **kwargs):
        """Make a prediction.

        Parameters
        ----------
        data : string, numpy array, pandas DataFrame, H2O DataTable's Frame or scipy.sparse
            Data source for prediction.
            If string, it represents the path to txt file.
        start_iteration : int, optional (default=0)
            Start index of the iteration to predict.
            If <= 0, starts from the first iteration.
        num_iteration : int or None, optional (default=None)
            Total number of iterations used in the prediction.
            If None, if the best iteration exists and start_iteration <= 0, the best iteration is used;
            otherwise, all iterations from ``start_iteration`` are used (no limits).
            If <= 0, all iterations from ``start_iteration`` are used (no limits).
        raw_score : bool, optional (default=False)
            Whether to predict raw scores.
        pred_leaf : bool, optional (default=False)
            Whether to predict leaf index.
        pred_contrib : bool, optional (default=False)
            Whether to predict feature contributions.

            .. note::

                If you want to get more explanations for your model's predictions using SHAP values,
                like SHAP interaction values,
                you can install the shap package (https://github.com/slundberg/shap).
                Note that unlike the shap package, with ``pred_contrib`` we return a matrix with an extra
                column, where the last column is the expected value.

        data_has_header : bool, optional (default=False)
            Whether the data has header.
            Used only if data is string.
        is_reshape : bool, optional (default=True)
            If True, result is reshaped to [nrow, ncol].
        **kwargs
            Other parameters for the prediction.

        Returns
        -------
        result : numpy array, scipy.sparse or list of scipy.sparse
            Prediction result.
            Can be sparse or a list of sparse objects (each element represents predictions for one class) for feature contributions (when ``pred_contrib=True``).
        """
        predictor = self._to_predictor(deepcopy(kwargs))
        if num_iteration is None:
            if start_iteration <= 0:
                num_iteration = self.best_iteration
            else:
                num_iteration = -1
        return predictor.predict(data, start_iteration, num_iteration,
                                 raw_score, pred_leaf, pred_contrib,
                                 data_has_header, is_reshape)

    def refit(self, data, label, decay_rate=0.9, **kwargs):
        """Refit the existing Booster by new data.

        Parameters
        ----------
        data : string, numpy array, pandas DataFrame, H2O DataTable's Frame or scipy.sparse
            Data source for refit.
            If string, it represents the path to txt file.
        label : list, numpy 1-D array or pandas Series / one-column DataFrame
            Label for refit.
        decay_rate : float, optional (default=0.9)
            Decay rate of refit,
            will use ``leaf_output = decay_rate * old_leaf_output + (1.0 - decay_rate) * new_leaf_output`` to refit trees.
        **kwargs
            Other parameters for refit.
            These parameters will be passed to ``predict`` method.

        Returns
        -------
        result : Booster
            Refitted Booster.
        """
        if self.__set_objective_to_none:
            raise LightGBMError('Cannot refit due to null objective function.')
        predictor = self._to_predictor(deepcopy(kwargs))
        leaf_preds = predictor.predict(data, -1, pred_leaf=True)
        nrow, ncol = leaf_preds.shape
        out_is_linear = ctypes.c_bool(False)
        _safe_call(_LIB.LGBM_BoosterGetLinear(
            self.handle,
            ctypes.byref(out_is_linear)))
        new_params = deepcopy(self.params)
        new_params["linear_tree"] = out_is_linear.value
        train_set = Dataset(data, label, silent=True, params=new_params)
        new_params['refit_decay_rate'] = decay_rate
        new_booster = Booster(new_params, train_set)
        # Copy models
        _safe_call(_LIB.LGBM_BoosterMerge(
            new_booster.handle,
            predictor.handle))
        leaf_preds = leaf_preds.reshape(-1)
        ptr_data, _, _ = c_int_array(leaf_preds)
        _safe_call(_LIB.LGBM_BoosterRefit(
            new_booster.handle,
            ptr_data,
            ctypes.c_int(nrow),
            ctypes.c_int(ncol)))
        new_booster.network = self.network
        new_booster.__attr = self.__attr.copy()
        return new_booster

    def get_leaf_output(self, tree_id, leaf_id):
        """Get the output of a leaf.

        Parameters
        ----------
        tree_id : int
            The index of the tree.
        leaf_id : int
            The index of the leaf in the tree.

        Returns
        -------
        result : float
            The output of the leaf.
        """
        ret = ctypes.c_double(0)
        _safe_call(_LIB.LGBM_BoosterGetLeafValue(
            self.handle,
            ctypes.c_int(tree_id),
            ctypes.c_int(leaf_id),
            ctypes.byref(ret)))
        return ret.value

    def _to_predictor(self, pred_parameter=None):
        """Convert to predictor."""
        predictor = _InnerPredictor(booster_handle=self.handle, pred_parameter=pred_parameter)
        predictor.pandas_categorical = self.pandas_categorical
        return predictor

    def num_feature(self):
        """Get number of features.

        Returns
        -------
        num_feature : int
            The number of features.
        """
        out_num_feature = ctypes.c_int(0)
        _safe_call(_LIB.LGBM_BoosterGetNumFeature(
            self.handle,
            ctypes.byref(out_num_feature)))
        return out_num_feature.value

    def feature_name(self):
        """Get names of features.

        Returns
        -------
        result : list
            List with names of features.
        """
        num_feature = self.num_feature()
        # Get name of features
        tmp_out_len = ctypes.c_int(0)
        reserved_string_buffer_size = 255
        required_string_buffer_size = ctypes.c_size_t(0)
        string_buffers = [ctypes.create_string_buffer(reserved_string_buffer_size) for i in range(num_feature)]
        ptr_string_buffers = (ctypes.c_char_p * num_feature)(*map(ctypes.addressof, string_buffers))
        _safe_call(_LIB.LGBM_BoosterGetFeatureNames(
            self.handle,
            ctypes.c_int(num_feature),
            ctypes.byref(tmp_out_len),
            ctypes.c_size_t(reserved_string_buffer_size),
            ctypes.byref(required_string_buffer_size),
            ptr_string_buffers))
        if num_feature != tmp_out_len.value:
            raise ValueError("Length of feature names doesn't equal with num_feature")
        if reserved_string_buffer_size < required_string_buffer_size.value:
            raise BufferError(
                "Allocated feature name buffer size ({}) was inferior to the needed size ({})."
                .format(reserved_string_buffer_size, required_string_buffer_size.value)
            )
        return [string_buffers[i].value.decode('utf-8') for i in range(num_feature)]

    def feature_importance(self, importance_type='split', iteration=None):
        """Get feature importances.

        Parameters
        ----------
        importance_type : string, optional (default="split")
            How the importance is calculated.
            If "split", result contains numbers of times the feature is used in a model.
            If "gain", result contains total gains of splits which use the feature.
        iteration : int or None, optional (default=None)
            Limit number of iterations in the feature importance calculation.
            If None, if the best iteration exists, it is used; otherwise, all trees are used.
            If <= 0, all trees are used (no limits).

        Returns
        -------
        result : numpy array
            Array with feature importances.
        """
        if iteration is None:
            iteration = self.best_iteration
        importance_type_int = FEATURE_IMPORTANCE_TYPE_MAPPER[importance_type]
        result = np.zeros(self.num_feature(), dtype=np.float64)
        _safe_call(_LIB.LGBM_BoosterFeatureImportance(
            self.handle,
            ctypes.c_int(iteration),
            ctypes.c_int(importance_type_int),
            result.ctypes.data_as(ctypes.POINTER(ctypes.c_double))))
        if importance_type_int == 0:
            return result.astype(np.int32)
        else:
            return result

    def get_split_value_histogram(self, feature, bins=None, xgboost_style=False):
        """Get split value histogram for the specified feature.

        Parameters
        ----------
        feature : int or string
            The feature name or index the histogram is calculated for.
            If int, interpreted as index.
            If string, interpreted as name.

            .. warning::

                Categorical features are not supported.

        bins : int, string or None, optional (default=None)
            The maximum number of bins.
            If None, or int and > number of unique split values and ``xgboost_style=True``,
            the number of bins equals number of unique split values.
            If string, it should be one from the list of the supported values by ``numpy.histogram()`` function.
        xgboost_style : bool, optional (default=False)
            Whether the returned result should be in the same form as it is in XGBoost.
            If False, the returned value is tuple of 2 numpy arrays as it is in ``numpy.histogram()`` function.
            If True, the returned value is matrix, in which the first column is the right edges of non-empty bins
            and the second one is the histogram values.

        Returns
        -------
        result_tuple : tuple of 2 numpy arrays
            If ``xgboost_style=False``, the values of the histogram of used splitting values for the specified feature
            and the bin edges.
        result_array_like : numpy array or pandas DataFrame (if pandas is installed)
            If ``xgboost_style=True``, the histogram of used splitting values for the specified feature.
        """
        def add(root):
            """Recursively add thresholds."""
            if 'split_index' in root:  # non-leaf
                if feature_names is not None and isinstance(feature, str):
                    split_feature = feature_names[root['split_feature']]
                else:
                    split_feature = root['split_feature']
                if split_feature == feature:
                    if isinstance(root['threshold'], str):
                        raise LightGBMError('Cannot compute split value histogram for the categorical feature')
                    else:
                        values.append(root['threshold'])
                add(root['left_child'])
                add(root['right_child'])

        model = self.dump_model()
        feature_names = model.get('feature_names')
        tree_infos = model['tree_info']
        values = []
        for tree_info in tree_infos:
            add(tree_info['tree_structure'])

        if bins is None or isinstance(bins, int) and xgboost_style:
            n_unique = len(np.unique(values))
            bins = max(min(n_unique, bins) if bins is not None else n_unique, 1)
        hist, bin_edges = np.histogram(values, bins=bins)
        if xgboost_style:
            ret = np.column_stack((bin_edges[1:], hist))
            ret = ret[ret[:, 1] > 0]
            if PANDAS_INSTALLED:
                return pd_DataFrame(ret, columns=['SplitValue', 'Count'])
            else:
                return ret
        else:
            return hist, bin_edges

    def __inner_eval(self, data_name, data_idx, feval=None):
        """Evaluate training or validation data."""
        if data_idx >= self.__num_dataset:
            raise ValueError("Data_idx should be smaller than number of dataset")
        self.__get_eval_info()
        ret = []
        if self.__num_inner_eval > 0:
            result = np.zeros(self.__num_inner_eval, dtype=np.float64)
            tmp_out_len = ctypes.c_int(0)
            _safe_call(_LIB.LGBM_BoosterGetEval(
                self.handle,
                ctypes.c_int(data_idx),
                ctypes.byref(tmp_out_len),
                result.ctypes.data_as(ctypes.POINTER(ctypes.c_double))))
            if tmp_out_len.value != self.__num_inner_eval:
                raise ValueError("Wrong length of eval results")
            for i in range(self.__num_inner_eval):
                ret.append((data_name, self.__name_inner_eval[i],
                            result[i], self.__higher_better_inner_eval[i]))
        if callable(feval):
            feval = [feval]
        if feval is not None:
            if data_idx == 0:
                cur_data = self.train_set
            else:
                cur_data = self.valid_sets[data_idx - 1]
            for eval_function in feval:
                if eval_function is None:
                    continue
                feval_ret = eval_function(self.__inner_predict(data_idx), cur_data)
                if isinstance(feval_ret, list):
                    for eval_name, val, is_higher_better in feval_ret:
                        ret.append((data_name, eval_name, val, is_higher_better))
                else:
                    eval_name, val, is_higher_better = feval_ret
                    ret.append((data_name, eval_name, val, is_higher_better))
        return ret

    def __inner_predict(self, data_idx):
        """Predict for training and validation dataset."""
        if data_idx >= self.__num_dataset:
            raise ValueError("Data_idx should be smaller than number of dataset")
        if self.__inner_predict_buffer[data_idx] is None:
            if data_idx == 0:
                n_preds = self.train_set.num_data() * self.__num_class
            else:
                n_preds = self.valid_sets[data_idx - 1].num_data() * self.__num_class
            self.__inner_predict_buffer[data_idx] = np.zeros(n_preds, dtype=np.float64)
        # avoid to predict many time in one iteration
        if not self.__is_predicted_cur_iter[data_idx]:
            tmp_out_len = ctypes.c_int64(0)
            data_ptr = self.__inner_predict_buffer[data_idx].ctypes.data_as(ctypes.POINTER(ctypes.c_double))
            _safe_call(_LIB.LGBM_BoosterGetPredict(
                self.handle,
                ctypes.c_int(data_idx),
                ctypes.byref(tmp_out_len),
                data_ptr))
            if tmp_out_len.value != len(self.__inner_predict_buffer[data_idx]):
                raise ValueError("Wrong length of predict results for data %d" % (data_idx))
            self.__is_predicted_cur_iter[data_idx] = True
        return self.__inner_predict_buffer[data_idx]

    def __get_eval_info(self):
        """Get inner evaluation count and names."""
        if self.__need_reload_eval_info:
            self.__need_reload_eval_info = False
            out_num_eval = ctypes.c_int(0)
            # Get num of inner evals
            _safe_call(_LIB.LGBM_BoosterGetEvalCounts(
                self.handle,
                ctypes.byref(out_num_eval)))
            self.__num_inner_eval = out_num_eval.value
            if self.__num_inner_eval > 0:
                # Get name of evals
                tmp_out_len = ctypes.c_int(0)
                reserved_string_buffer_size = 255
                required_string_buffer_size = ctypes.c_size_t(0)
                string_buffers = [
                    ctypes.create_string_buffer(reserved_string_buffer_size) for i in range(self.__num_inner_eval)
                ]
                ptr_string_buffers = (ctypes.c_char_p * self.__num_inner_eval)(*map(ctypes.addressof, string_buffers))
                _safe_call(_LIB.LGBM_BoosterGetEvalNames(
                    self.handle,
                    ctypes.c_int(self.__num_inner_eval),
                    ctypes.byref(tmp_out_len),
                    ctypes.c_size_t(reserved_string_buffer_size),
                    ctypes.byref(required_string_buffer_size),
                    ptr_string_buffers))
                if self.__num_inner_eval != tmp_out_len.value:
                    raise ValueError("Length of eval names doesn't equal with num_evals")
                if reserved_string_buffer_size < required_string_buffer_size.value:
                    raise BufferError(
                        "Allocated eval name buffer size ({}) was inferior to the needed size ({})."
                        .format(reserved_string_buffer_size, required_string_buffer_size.value)
                    )
                self.__name_inner_eval = \
                    [string_buffers[i].value.decode('utf-8') for i in range(self.__num_inner_eval)]
                self.__higher_better_inner_eval = \
                    [name.startswith(('auc', 'ndcg@', 'map@', 'average_precision')) for name in self.__name_inner_eval]

    def attr(self, key):
        """Get attribute string from the Booster.

        Parameters
        ----------
        key : string
            The name of the attribute.

        Returns
        -------
        value : string or None
            The attribute value.
            Returns None if attribute does not exist.
        """
        return self.__attr.get(key, None)

    def set_attr(self, **kwargs):
        """Set attributes to the Booster.

        Parameters
        ----------
        **kwargs
            The attributes to set.
            Setting a value to None deletes an attribute.

        Returns
        -------
        self : Booster
            Booster with set attributes.
        """
        for key, value in kwargs.items():
            if value is not None:
                if not isinstance(value, str):
                    raise ValueError("Only string values are accepted")
                self.__attr[key] = value
            else:
                self.__attr.pop(key, None)
        return self<|MERGE_RESOLUTION|>--- conflicted
+++ resolved
@@ -1328,15 +1328,9 @@
         elif isinstance(data, np.ndarray):
             self.__init_from_np2d(data, label, params_str, ref_dataset)
         elif isinstance(data, list) and len(data) > 0 and all(isinstance(x, np.ndarray) for x in data):
-<<<<<<< HEAD
             self.__init_from_list_np2d(data, label, params_str, ref_dataset)
-        elif isinstance(data, DataTable):
+        elif isinstance(data, dt_DataTable):
             self.__init_from_np2d(data.to_numpy(), label, params_str, ref_dataset)
-=======
-            self.__init_from_list_np2d(data, params_str, ref_dataset)
-        elif isinstance(data, dt_DataTable):
-            self.__init_from_np2d(data.to_numpy(), params_str, ref_dataset)
->>>>>>> d4658fbb
         else:
             try:
                 csr = scipy.sparse.csr_matrix(data)
