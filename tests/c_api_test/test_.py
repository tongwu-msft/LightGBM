--- conflicted
+++ resolved
@@ -96,20 +96,12 @@
         ref = reference
 
     LIB.LGBM_DatasetCreateFromCSR(
-<<<<<<< HEAD
-        c_array(ctypes.c_int, csr.indptr),
-        dtype_int32,
-        c_array(ctypes.c_int, csr.indices),
-        csr.data.ctypes.data_as(ctypes.POINTER(ctypes.c_void_p)),
-        label.ctypes.data_as(ctypes.POINTER(ctypes.c_void_p)),
-        dtype_float64,
-=======
         csr.indptr.ctypes.data_as(ctypes.POINTER(ctypes.c_int32)),
         ctypes.c_int(dtype_int32),
         csr.indices.ctypes.data_as(ctypes.POINTER(ctypes.c_int32)),
         csr.data.ctypes.data_as(ctypes.POINTER(ctypes.c_double)),
+        label.ctypes.data_as(ctypes.POINTER(ctypes.c_void_p)),
         ctypes.c_int(dtype_float64),
->>>>>>> da3465cb
         ctypes.c_int64(len(csr.indptr)),
         ctypes.c_int64(len(csr.data)),
         ctypes.c_int64(csr.shape[1]),
@@ -147,26 +139,15 @@
         ref = reference
 
     LIB.LGBM_DatasetCreateFromCSC(
-<<<<<<< HEAD
-        c_array(ctypes.c_int, csr.indptr),
-        dtype_int32,
-        c_array(ctypes.c_int, csr.indices),
-        csr.data.ctypes.data_as(ctypes.POINTER(ctypes.c_void_p)),
-        label.ctypes.data_as(ctypes.POINTER(ctypes.c_void_p)),
-        dtype_float64,
-        ctypes.c_int64(len(csr.indptr)),
-        ctypes.c_int64(len(csr.data)),
-        ctypes.c_int64(csr.shape[0]),
-=======
         csc.indptr.ctypes.data_as(ctypes.POINTER(ctypes.c_int32)),
         ctypes.c_int(dtype_int32),
         csc.indices.ctypes.data_as(ctypes.POINTER(ctypes.c_int32)),
         csc.data.ctypes.data_as(ctypes.POINTER(ctypes.c_double)),
+        label.ctypes.data_as(ctypes.POINTER(ctypes.c_void_p)),
         ctypes.c_int(dtype_float64),
         ctypes.c_int64(len(csc.indptr)),
         ctypes.c_int64(len(csc.data)),
         ctypes.c_int64(csc.shape[0]),
->>>>>>> da3465cb
         c_str('max_bin=15'),
         ref,
         ctypes.byref(handle))
@@ -201,20 +182,12 @@
         ref = reference
 
     LIB.LGBM_DatasetCreateFromMat(
-<<<<<<< HEAD
-        data.ctypes.data_as(ctypes.POINTER(ctypes.c_void_p)),
+        data.ctypes.data_as(ctypes.POINTER(ctypes.c_double)),
         label.ctypes.data_as(ctypes.POINTER(ctypes.c_void_p)),
-        dtype_float64,
-        mat.shape[0],
-        mat.shape[1],
-        1,
-=======
-        data.ctypes.data_as(ctypes.POINTER(ctypes.c_double)),
         ctypes.c_int(dtype_float64),
         ctypes.c_int32(mat.shape[0]),
         ctypes.c_int32(mat.shape[1]),
         ctypes.c_int(1),
->>>>>>> da3465cb
         c_str('max_bin=15'),
         ref,
         ctypes.byref(handle))
